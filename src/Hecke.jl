################################################################################
#
#     Hecke.jl : Hecke main file
#
# This file is part of Hecke.
#
# Copyright (c) 2015: Claus Fieker, Tommy Hofmann
# All rights reserved.
#
# Redistribution and use in source and binary forms, with or without
# modification, are permitted provided that the following conditions are met:
# * Redistributions of source code must retain the above copyright notice, this
#   list of conditions and the following disclaimer.
#
# * Redistributions in binary form must reproduce the above copyright notice,
#   this list of conditions and the following disclaimer in the documentation
#   and/or other materials provided with the distribution.
#
# THIS SOFTWARE IS PROVIDED BY THE COPYRIGHT HOLDERS AND CONTRIBUTORS "AS IS"
# AND ANY EXPRESS OR IMPLIED WARRANTIES, INCLUDING, BUT NOT LIMITED TO, THE
# IMPLIED WARRANTIES OF MERCHANTABILITY AND FITNESS FOR A PARTICULAR PURPOSE ARE
# DISCLAIMED. IN NO EVENT SHALL THE COPYRIGHT HOLDER OR CONTRIBUTORS BE LIABLE
# FOR ANY DIRECT, INDIRECT, INCIDENTAL, SPECIAL, EXEMPLARY, OR CONSEQUENTIAL
# DAMAGES (INCLUDING, BUT NOT LIMITED TO, PROCUREMENT OF SUBSTITUTE GOODS OR
# SERVICES; LOSS OF USE, DATA, OR PROFITS; OR BUSINESS INTERRUPTION) HOWEVER
# CAUSED AND ON ANY THEORY OF LIABILITY, WHETHER IN CONTRACT, STRICT LIABILITY,
# OR TORT (INCLUDING NEGLIGENCE OR OTHERWISE) ARISING IN ANY WAY OUT OF THE USE
# OF THIS SOFTWARE, EVEN IF ADVISED OF THE POSSIBILITY OF SUCH DAMAGE.
#
# (C) 2015-2019 Claus Fieker, Tommy Hofmann
#
################################################################################

module Hecke

################################################################################
#
#  Import/export
#
################################################################################

import Base: show, minimum, rand, prod, copy, rand, ceil, round, size, in,
             powermod, ^, getindex, ==, <, >, +, *, /, \, -, !=, getindex,
             setindex!, transpose, getindex, //, div, floor, max, BigFloat,
             precision, first, StepRange, show, one, zero, inv, iseven, isodd,
             convert, angle, abs2, isless, exponent, isfinite, zeros, rem, min,
             numerator, denominator, exp, maximum, intersect, reduce, sqrt

# To make all exported Nemo functions visible to someone using "using Hecke"
# we have to export everything again
# dong it the "import" route, we can pick & choose...

using Requires

using LinearAlgebra, Markdown, InteractiveUtils, Libdl, Distributed, Printf, SparseArrays, Serialization, Random, Pkg, Test

import AbstractAlgebra

import LinearAlgebra: dot, istriu, nullspace, rank, ishermitian

import SparseArrays: nnz

import Serialization: serialize, deserialize

import Random: rand!

import Nemo

exclude = [:Nemo, :AbstractAlgebra, :RealField, :zz, :qq, :factor, :call,
           :factors, :parseint, :strongequal, :window, :xgcd, :rows, :cols,
           :can_solve, :set_entry!]

for i in names(Nemo)
  i in exclude && continue
  eval(Meta.parse("import Nemo." * string(i)))
  eval(Expr(:export, i))
end

import Nemo: acb_struct, Ring, Group, Field, NmodRing, nmod, arf_struct,
             elem_to_mat_row!, elem_from_mat_row, gfp_elem, gfp_mat,
             Zmodn_poly, Zmodn_mat, GaloisField, acb_vec, array, acb_vec_clear

export show, StepRange, domain, codomain, image, preimage, modord, resultant,
       next_prime, ispower, number_field, factor

###############################################################################
#
#   Library initialisation
#
###############################################################################

const pkgdir = joinpath(dirname(pathof(Hecke)), "..")

global const number_field = NumberField

function MaximalOrder
end

global const maximal_order = MaximalOrder

function __init__()

  show_banner = isinteractive() &&
                !any(x->x.name in ["Oscar"], keys(Base.package_locks))

  if show_banner
    println("")
    print("Welcome to \n")
    printstyled("
    _    _           _
   | |  | |         | |
   | |__| | ___  ___| | _____
   |  __  |/ _ \\/ __| |/ / _ \\
   | |  | |  __/ (__|   <  __/
   |_|  |_|\\___|\\___|_|\\_\\___|
    ", color = :red)

    println()
    print("Version")
    printstyled(" $VERSION_NUMBER ", color = :green)
    print("... \n ... which comes with absolutely no warranty whatsoever")
    println()
    println("(c) 2015-2019 by Claus Fieker, Tommy Hofmann and Carlo Sircana")
    println()
  end

  if inNotebook()  # to make toggle work in IJulia
    display("text/html", "\$\\require{action}\$")
  end

  t = create_accessors(AnticNumberField, acb_root_ctx, get_handle())
  global _get_nf_conjugate_data_arb = t[1]
  global _set_nf_conjugate_data_arb = t[2]

  t = create_accessors(AnticNumberField, Dict{Int, acb_roots}, get_handle())
  global _get_nf_conjugate_data_arb_roots = t[1]
  global _set_nf_conjugate_data_arb_roots = t[2]


  t = create_accessors(AnticNumberField,
                       Tuple{Int, nf_elem},
                       get_handle())
  global _get_nf_torsion_units = t[1]
  global _set_nf_torsion_units = t[2]

  t = create_accessors(AnticNumberField, NfOrd, get_handle())

  global _get_maximal_order_of_nf = t[1]
  global _set_maximal_order_of_nf = t[2]

  t = create_accessors(NfOrd, ClassGrpCtx, get_handle())

  global _get_ClassGrpCtx_of_order = t[1]
  global _set_ClassGrpCtx_of_order = t[2]

  t = create_accessors(NfOrd, UnitGrpCtx, get_handle())

  global _get_UnitGrpCtx_of_order = t[1]
  global _set_UnitGrpCtx_of_order = t[2]

  t = create_accessors(AnticNumberField, Dict, get_handle())

  global _get_places_uniformizers = t[1]
  global _set_places_uniformizers = t[2]

  t = create_accessors(AnticNumberField, roots_ctx, get_handle())

  global _get_roots_ctx_of_nf = t[1]
  global _set_roots_ctx_of_nf = t[2]

  t = create_accessors(AnticNumberField, Array, get_handle())

  global _get_cyclotomic_ext_nf = t[1]
  global _set_cyclotomic_ext_nf = t[2]

  t = create_accessors(AnticNumberField, Array, get_handle())

  global _get_automorphisms_nf = t[1]
  global _set_automorphisms_nf = t[2]

  t = create_accessors(AnticNumberField, NfAbsOrd{AnticNumberField, nf_elem}, get_handle())
  global _get_equation_order_of_nf = t[1]
  global _set_equation_order_of_nf = t[2]

  t = create_accessors(SimpleNumField, NfRelOrd, get_handle())

  global _get_maximal_order_of_nf_rel = t[1]
  global _set_maximal_order_of_nf_rel = t[2]

  t = create_accessors(NfOrd, MapClassGrp, get_handle())

  global _get_picard_group = t[1]
  global _set_picard_group = t[2]

  t = create_accessors(NfOrd, MapUnitGrp, get_handle())

  global _get_unit_group_non_maximal = t[1]
  global _set_unit_group_non_maximal = t[2]

  t = create_accessors(AnticNumberField, FacElemMon{AnticNumberField}, get_handle())

  global _get_fac_elem_mon_of_nf = t[1]
  global _set_fac_elem_mon_of_nf = t[2]

  t = create_accessors(NfRel, Array, get_handle())

  global _get_automorphisms_nf_rel = t[1]
  global _set_automorphisms_nf_rel = t[2]

  t = Hecke.create_accessors(AnticNumberField, Dict{Int, Tuple{qAdicRootCtx, Dict{nf_elem, Any}}}, get_handle())
  global _get_nf_conjugate_data_qAdic = t[1]
  global _set_nf_conjugate_data_qAdic = t[2]

  t = Hecke.create_accessors(AnticNumberField, Tuple{Int, Int}, get_handle())
  global _get_nf_signature = t[1]
  global _set_nf_signature = t[2]

  t = Hecke.create_accessors(AnticNumberField, Any, get_handle())
  global _get_nf_prime_data_lifting = t[1]
  global _set_nf_prime_data_lifting = t[2]

  t = Hecke.create_accessors(AnticNumberField, Any, get_handle())
  global _get_nf_norm_relation = t[1]
  global _set_nf_norm_relation = t[2]

  global R = _RealRing()

  global flint_rand_ctx = flint_rand_state()

  @require GAP="c863536a-3901-11e9-33e7-d5cd0df7b904" begin
    include("FieldFactory/fields.jl")
    #@require Revise="295af30f-e4ad-537b-8983-00126c2a3abe" begin
    #  import .Revise
    #  #Revise.track(Hecke, joinpath(pkgdir, "src/FieldFactory/fields.jl"))
    #  #Revise.track(Hecke, "FieldFactory/abelian_layer.jl")
    #  #Revise.track(Hecke, "FieldFactory/brauer.jl")
    #  #Revise.track(Hecke, "FieldFactory/merge.jl")
    #  #Revise.track(Hecke, "FieldFactory/read_write.jl")
    #end
  end

  @require Polymake="d720cf60-89b5-51f5-aff5-213f193123e7" begin
    include("AlgAssRelOrd/NEQ_polymake.jl")
  end

end

module Globals
  using Hecke
  const Qx, _ = PolynomialRing(FlintQQ, "x", cached = false)
  const Zx, _ = PolynomialRing(FlintZZ, "x", cached = false)
end

using .Globals

################################################################################
#
#  Verbose printing and custom assertions
#
################################################################################

include("Assertions.jl")

################################################################################
#
#  Deprecations
#
################################################################################

include("Deprecations.jl")

################################################################################
#
#  Setter and getter for objects
#
################################################################################

function _get_maximal_order(K::AnticNumberField)
  return _get_maximal_order_of_nf(K)
end

function _set_maximal_order(K::AnticNumberField, O)
  _set_maximal_order_of_nf(K, O)
end

function _get_nf_equation_order(K::AnticNumberField)
  return _get_equation_order_of_nf(K)::NfAbsOrd{AnticNumberField, nf_elem}
end

function _set_nf_equation_order(K::AnticNumberField, O)
  _set_equation_order_of_nf(K, O)
  return nothing
end

function conjugate_data_arb(K::AnticNumberField)
  try
    c = _get_nf_conjugate_data_arb(K)::acb_root_ctx
    return c
  catch
    c = acb_root_ctx(K.pol)
    _set_nf_conjugate_data_arb(K, c)
    return c::acb_root_ctx
  end
end

function conjugate_data_arb_roots(K::AnticNumberField, p::Int)
  already_set = false
  local c
  try
    c = _get_nf_conjugate_data_arb_roots(K)::Dict{Int, acb_roots}
    already_set = true
  catch
    c = Dict{Int, acb_roots}()
  end

  if already_set && haskey(c, p)
    return c[p]
  end

  #if p > 2^18
  #  Base.show_backtr(STDOUT, backtr())
  #end
  rootc = conjugate_data_arb(K)
  q = rootc.prec
  while q < p
    refine(rootc)
    q = rootc.prec
  end
  @assert p <= q
  rall = deepcopy(rootc.roots)
  rreal = deepcopy(rootc.real_roots)
  rcomplex = deepcopy(rootc.complex_roots)
  for z in rall
    expand!(z, -p)
  end
  for z in rreal
    expand!(z, -p)
  end
  for z in rcomplex
    expand!(z, -p)
  end
  c[p] = acb_roots(p, rall, rreal, rcomplex)
  if !already_set
    _set_nf_conjugate_data_arb_roots(K, c)
  end
  return c[p]::acb_roots
end

<<<<<<< HEAD
=======
function _torsion_units(K::AnticNumberField)
  try
    c = _get_nf_torsion_units(K)::Tuple{Int, nf_elem}
    return c
  catch
    ord, gen = _torsion_units_gen(K)
    _set_nf_torsion_units(K, (ord, gen))
    return ord, gen
  end
end

function torsion_units(K::AnticNumberField)
  ord, g = _torsion_units(K)
  return nf_elem[g^i for i = 0:ord-1]
end

function torsion_units_gen(K::AnticNumberField)
  ar, g = _torsion_units(K)
  return g
end

signature(K::AnticNumberField) = _signature(K)

>>>>>>> d7683f5a
function _signature(K::AnticNumberField)
  try
    sig = _get_nf_signature(K)::Tuple{Int, Int}
    return sig
  catch e
    if !isa(e, AccessorNotSetError)
      rethrow(e)
    end
  end
  sig = signature(defining_polynomial(K))
  _set_nf_signature(K, sig)
  return sig::Tuple{Int, Int}
end

function _get_prime_data_lifting(K::AnticNumberField)
  try
    c = _get_nf_prime_data_lifting(K)
    return c
  catch
    c = Dict()
    _set_nf_prime_data_lifting(K, c)
    return c
  end
end

################################################################################
#
#  Intermediate backwards compatibility
#
################################################################################

trace(x...) = tr(x...)

Base.adjoint(x) = transpose(x)

################################################################################
#
#  Version number
#
################################################################################

global VERSION_NUMBER = v"0.8.0"

######################################################################
# named printing support
######################################################################

# to use:
# in HeckeMap
#   in the show function, start with @show_name(io, map)
# for other objetcs
#   add @declare_other to the struct
#   add @show_name(io, obj) to show
#   optionally, add @show_special(io, obj) as well
# on creation, or whenever, call set_name!(obj, string)
# @show_name will set on printing if bound in the REPL
# moved into AbstractAlgebra

#maps are different - as are number fields

################################################################################
#
#  Abstract map type
#
################################################################################

abstract type HeckeMap <: SetMap end  #needed here for the hasspecial stuff
             #maybe move to Maps?

import AbstractAlgebra: get_special, set_special, @show_name, @show_special, 
       @show_special_elem, @declare_other, extra_name, set_name!, find_name

function hasspecial(G::T) where T <: Map{<:Any, <:Any, HeckeMap, <:Any}
  if isdefined(G.header, :other)
    return true, G.header.other
  else
    return false, nothing
  end
end

function set_special(G::T, data::Pair{Symbol, <:Any}...) where T <: Map{<:Any, <:Any, HeckeMap, <:Any}
  if !isdefined(G.header, :other)
    G.header.other = Dict{Symbol, Any}()
  end
  D = G.header.other

  for d in data
    push!(D, d)
  end
end

import Nemo: libflint, libantic  #to be able to reference libraries by full path
                                 #to avoid calling the "wrong" copy

################################################################################
#
#  Custom test function
#
################################################################################

function test_module(x, new::Bool = true)
   julia_exe = Base.julia_cmd()
   if x == "all"
     test_file = joinpath(pkgdir, "test/runtests.jl")
   else
     test_file = joinpath(pkgdir, "test/$x.jl")
   end

   if new
     cmd = "using Test; using Hecke; include(\"$test_file\");"
     @info("spawning ", `$julia_exe -e \"$cmd\"`)
     run(`$julia_exe -e $cmd`)
   else
     @info("Running tests for $x in same session")
     try
       include(test_file)
     catch e
       if isa(e, LoadError)
         println("You need to do \"using Test\"")
       else
         rethrow(e)
       end
     end
   end
end

################################################################################
#
#  Verbose time printing
#
################################################################################

macro vtime(args...)
  if length(args) == 2
    msg = string(args[2])
    quote
      if get_verbose_level($(args[1])) >= 1
        local t0 = time_ns()
        local val = $(esc(args[2]))
        println((time_ns()-t0)/1e9, " @ ", $msg)
        val
      else
        local val2 = $(esc(args[2]))
        val2
      end
    end
  elseif length(args) == 3
    msg = string(args[3])
    quote
      if get_verbose_level($(args[1])) >= $(args[2])
        local t0 = time_ns()
        local val = $(esc(args[3]))
        println((time_ns()-t0)/1e9, " @ ", $msg)
        val
      else
        local val2 = $(esc(args[3]))
        val2
      end
    end
  end
end

#usage
# @vtime_add_ellapsed :ClassGroup 2 clg :saturate  s= hnf(a)
# @vtime_add :ClassGroup 2 clg :saturate  0.5
# -> clg.time[:saturate] +=
function _vtime_add(D::Dict, k::Any, v::Any)
  if haskey(D, k)
    D[k] += v
  else
    D[k] = v
  end
end

macro vtime_add(flag, level, var, key, value)
  quote
    if get_verbose_level($flag) >= $level
      _vtime_add($(esc(var)).time, $key, $(esc(value)))
    end
  end
end

macro vtime_add_elapsed(flag, level, var, key, stmt)
  quote
    tm = @elapsed $(esc(stmt))
    if get_verbose_level($flag) >= $level
      _vtime_add($(esc(var)).time, $key, tm)
    end
  end
end

################################################################################
#
#  Exception types
#
################################################################################

mutable struct LowPrecisionCholesky <: Exception end

Base.showerror(io::IO, e::LowPrecisionCholesky) =
    print(io, """
    Negative diagonal in Cholesky decomposition, probably a precision issue""")

mutable struct LowPrecisionLLL <: Exception end

Base.showerror(io::IO, e::LowPrecisionLLL) =
    print(io, """
    Transformation matrix has too large entries relative to precision in LLL""")

mutable struct NotImplemented <: Exception end

Base.showerror(io::IO, ::NotImplemented) =
    print(io, """Not implemented (yet).""")

# what is this function doing here?
function checkbounds(a::Int, b::Int) nothing; end;

################################################################################
add_assert_scope(:PID_Test)
set_assert_level(:PID_Test, 0)

################################################################################
#
#  "Submodules"
#
################################################################################

include("HeckeTypes.jl")
include("NumField/NfRel/Types.jl")
include("AlgAss/Types.jl")
include("AlgAssAbsOrd/Types.jl")
include("AlgAssRelOrd/Types.jl")
include("Grp.jl")
include("Map.jl")
include("Misc.jl")
include("GrpAb.jl")
include("LinearAlgebra.jl")
include("NumField.jl")
include("NfOrd.jl")
include("Sparse.jl")
include("BigComplex.jl")
include("conjugates.jl")
include("analytic.jl")
include("helper.jl")
include("EllCrv.jl")
include("LargeField.jl")
include("RCF.jl")
include("ModAlgAss.jl")
include("AlgAss.jl")
include("AlgAssAbsOrd.jl")
include("AlgAssRelOrd.jl")
include("LocalField.jl")
include("QuadForm.jl")
include("FieldFactory.jl")

################################################################################
#
#  Download other stuff
#
################################################################################

include("Get.jl")

################################################################################
#
#  Object overloading for map types
#
################################################################################

for T in subtypes(Map(HeckeMap))
  (M::T)(a) = image(M, a)
end

################################################################################
#
#  Verbose printing
#
################################################################################

@doc Markdown.doc"""
    vshow(A) -> Nothing

Prints all fields of $A$.
"""
function vshow(A)
  for i in fieldnames(typeof(A))
    if isdefined(A, i)
      print("$i: ")
      println(getfield(A, i), "\n")
    else
      println("$i: Not definied")
    end
  end
end

################################################################################
#
#  Element types for parent types
#
################################################################################

# Nemo only provides element_types for parent objects

elem_type(::Type{FacElemMon{T}}) where {T} = FacElem{elem_type(T), T}

elem_type(::Type{Generic.ResRing{T}}) where {T} = Generic.Res{T}

################################################################################
#
#  Aliases
#
################################################################################

hasroot(a...) = ispower(a...)  # catch all... needs revisiting:
                               #hasroot(poly) != ispower(poly)....

Base.issubset(K::NumField, L::NumField) = issubfield(K, L)[1]
Base.issubset(C::ClassField, B::ClassField) = issubfield(C, B)

################################################################################
#
#  Trace function calls
#
################################################################################

_trace_cache = Dict()

function _trace_call(;cache = _trace_cache, depth = 2, print = false)
  s = Base.stacktrace()[4:4 + depth - 1]
  if !haskey(cache, s)
    if print
      println("\n Trace call ... \n ")
      Base.show_backtrace(stdout, s)
    end
    cache[s] = true
  end
end

function _print_traces(;cache = _trace_cache)
  println(cache)
end

################################################################################
#
# examples
#
################################################################################

export example

function example(s::String)
  Base.include(Main, joinpath(dirname(pathof(Hecke)), "..", "examples", s))
end

function revise(s::String)
  s = joinpath(dirname(pathof(Hecke)), "..", "examples", s)
  Main.Revise.track(Main, s)
end

#same (copyed) as in stdlib/v1.0/InteractiveUtils/src/InteractiveUtils.jl
#difference: names(m, all = true) to also see non-exported variables, aka
# caches...

function varinfo(m::Module=Main, pattern::Regex=r"")
    rows =
        Any[ let value = getfield(m, v)
                 Any[string(v),
                     (value===Base || value===Main || value===Core ? "" : format_bytes(summarysize(value))),
                     summary(value)]
             end
             for v in sort!(names(m, all = true)) if isdefined(m, v) && occursin(pattern, string(v)) ]

    pushfirst!(rows, Any["name", "size", "summary"])

    return Markdown.MD(Any[Markdown.Table(rows, Symbol[:l, :r, :l])])
end
varinfo(pat::Regex) = varinfo(Main, pat)


function print_cache(sym::Array{Any, 1})
  for f in sym;
    #if f[2] isa Array || f[2] isa Dict || f[2] isa IdDict;
    try
      print(f[1], " ", length(f[2]), "\n");
    catch e
    end
  end
end

function print_cache()
  print_cache(find_cache(Nemo))
  print_cache(find_cache(Nemo.Generic))
  print_cache(find_cache(Hecke))
end

function find_cache(M::Module)
  sym = []
  for a in collect(names(M, all = true))
    d = Meta.parse("$M.$a")
      try
        z = eval(d);
        if isa(z, AbstractArray) || isa(z, AbstractDict)
          push!(sym, (d, z))
        end
    catch e
    end
  end
  return sym
end

protect = [:(Hecke.ASSERT_LOOKUP), :(Hecke.VERBOSE_LOOKUP),
           :(Hecke.ASSERT_SCOPE), :(Hecke.VERBOSE_SCOPE),
           :(Hecke._euler_phi_inverse_maximum),
           :(Hecke.odlyzko_bound_grh),
           :(Hecke.nC), :(Hecke.B1), #part of ECM
           :(Hecke.VERBOSE_PRINT_INDENT)]

function clear_cache(sym::Array{Any, 1})
  for f in sym;
    if f[1] in protect
      continue
    end
    try
      empty!(f[2])
    catch e
    end
  end
end

function clear_cache()
  clear_cache(find_cache(Nemo))
  clear_cache(find_cache(Nemo.Generic))
  clear_cache(find_cache(Hecke))
end

@inline __get_rounding_mode() = Base.MPFR.rounding_raw(BigFloat)

using .NormRel

end # module<|MERGE_RESOLUTION|>--- conflicted
+++ resolved
@@ -346,32 +346,6 @@
   return c[p]::acb_roots
 end
 
-<<<<<<< HEAD
-=======
-function _torsion_units(K::AnticNumberField)
-  try
-    c = _get_nf_torsion_units(K)::Tuple{Int, nf_elem}
-    return c
-  catch
-    ord, gen = _torsion_units_gen(K)
-    _set_nf_torsion_units(K, (ord, gen))
-    return ord, gen
-  end
-end
-
-function torsion_units(K::AnticNumberField)
-  ord, g = _torsion_units(K)
-  return nf_elem[g^i for i = 0:ord-1]
-end
-
-function torsion_units_gen(K::AnticNumberField)
-  ar, g = _torsion_units(K)
-  return g
-end
-
-signature(K::AnticNumberField) = _signature(K)
-
->>>>>>> d7683f5a
 function _signature(K::AnticNumberField)
   try
     sig = _get_nf_signature(K)::Tuple{Int, Int}
