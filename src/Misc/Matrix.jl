export iszero_row, howell_form, kernel_basis, isdiagonal, diagonal

import Nemo.matrix

import Base.vcat

import LinearAlgebra
LinearAlgebra.dot(a::RingElem, b::RingElem) = a*b

################################################################################
#
#  Dense matrix types
#
################################################################################

dense_matrix_type(::Type{T}) where {T} = Generic.MatSpaceElem{T}

# TODO (easy): Check if the following can be simplified to
# coefficient_type(::Type{<:Mat{T}}} where {T} = T
coefficient_type(::Type{fmpz_mat}) = fmpz

coefficient_type(::Type{fmpq_mat}) = fmpq

coefficient_type(::Type{nmod_mat}) = nmod

coefficient_type(::Type{fq_nmod_mat}) = fq_nmod

coefficient_type(::Type{fq_mat}) = fq

coefficient_type(::Type{arb_mat}) = arb

coefficient_type(::Type{acb_mat}) = acb

coefficient_type(::Type{gfp_mat}) = gfp_elem

coefficient_type(::Type{Generic.Mat{T}}) where {T} = T

################################################################################
#
#  Unsafe functions for generic matrices
#
################################################################################

#function zero!(a::MatElem)
#  for i in 1:nrows(a)
#    for j in 1:ncols(a)
#      a[i, j] = zero!(a[i, j])
#    end
#  end
#  return a
#end

function mul!(c::MatElem, a::MatElem, b::MatElem)
  ncols(a) != nrows(b) && error("Incompatible matrix dimensions")
  nrows(c) != nrows(a) && error("Incompatible matrix dimensions")
  ncols(c) != ncols(b) && error("Incompatible matrix dimensions")

  if c === a || c === b
    d = parent(a)()
    return mul!(d, a, b)
  end

  t = base_ring(a)()
  for i = 1:nrows(a)
    for j = 1:ncols(b)
      c[i, j] = zero!(c[i, j])
      for k = 1:ncols(a)
        c[i, j] = addmul_delayed_reduction!(c[i, j], a[i, k], b[k, j], t)
      end
      c[i, j] = reduce!(c[i, j])
    end
  end
  return c
end

function add!(c::MatElem, a::MatElem, b::MatElem)
  parent(a) != parent(b) && error("Parents don't match.")
  parent(c) != parent(b) && error("Parents don't match.")
  for i = 1:nrows(c)
    for j = 1:ncols(c)
      c[i, j] = add!(c[i, j], a[i, j], b[i, j])
    end
  end
  return c
end

################################################################################
#
#  Saturation
#
################################################################################

@doc Markdown.doc"""
    saturate(A::fmpz_mat) -> fmpz_mat

Computes the saturation of $A$, that is, a basis for $\mathbf{Q}\otimes M \meet
\mathbf{Z}^n$, where $M$ is the row span of $A$ and $n$ the number of rows of
$A$.

Equivalently, return $TA$ for an invertiable rational matrix $T$ such that $TA$
is integral and the elementary divisors of $TA$ are all trivial.
"""
function saturate(A::fmpz_mat)
  #row saturation: want
  #  TA in Z, T in Q and elem_div TA = [1]
  #
  #  AT = H (in HNF), then A = HT^-1 and H^-1A = T^-1
  # since T is uni-mod, H^-1 A is in Z with triv. elm. div

  H = hnf(A')
  H = H'
  Hi, d = pseudo_inv(sub(H, 1:nrows(H), 1:nrows(H)))
  S = Hi*A
  Sd = divexact(S, d)
#  @hassert :HNF 1  d*Sd == S
  return Sd
end

################################################################################
#
#  Zero matrix constructors
#
################################################################################

function zero_matrix(::Type{MatElem}, R::Ring, n::Int)
  return zero_matrix(R, n)
end

function zero_matrix(::Type{MatElem}, R::Ring, n::Int, m::Int)
  return zero_matrix(R, n, m)
end


function matrix(A::Array{fmpz, 2})
  m = matrix(FlintZZ, A)
  return m
end

function matrix(A::Array{T, 2}) where T <: RingElem
  r, c = size(A)
  (r < 0 || c < 0) && error("Array must be non-empty")
  m = matrix(parent(A[1, 1]), A)
  return m
end

function matrix(A::Array{T, 1}) where T <: RingElem
  return matrix(reshape(A,length(A),1))
end

function scalar_matrix(R::Ring, n::Int, a::RingElement)
  b = R(a)
  z = zero_matrix(R, n, n)
  for i in 1:n
    z[i, i] = b
  end
  return z
end

function Array(a::fmpz_mat; S::Type{T} = fmpz) where T
  A = Array{T}(undef, nrows(a), ncols(a))
  for i = 1:nrows(a)
    for j = 1:ncols(a)
      A[i,j] = T(a[i,j])
    end 
  end
  return A
end

function iszero_row(M::fmpz_mat, i::Int)
  for j = 1:ncols(M)
    if M[i,j] != 0 
      return false
    end
  end
  return true
end

function iszero_row(M::nmod_mat, i::Int)
  zero = UInt(0)
  for j in 1:ncols(M)
    t = ccall((:nmod_mat_get_entry, :libflint), Base.GMP.Limb, (Ref{nmod_mat}, Int, Int), M, i - 1, j - 1)
    if t != zero
      return false
    end
  end
  return true
end

function iszero_row(M::MatElem{T}, i::Int) where T
  for j in 1:ncols(M)
    if !iszero(M[i,j])
      return false
    end
  end
  return true
end

function iszero_row(M::Array{T, 2}, i::Int) where T <: Integer
  for j = 1:Base.size(M, 2)
    if M[i,j] != 0 
      return false
    end
  end
  return true
end

function iszero_row(M::Array{fmpz, 2}, i::Int)
  for j = 1:Base.size(M, 2)
    if M[i,j] != 0 
      return false
    end
  end
  return true
end

function iszero_row(M::Array{T, 2}, i::Int) where T <: RingElem
  for j in 1:Base.size(M, 2)
    if !iszero(M[i,j])
      return false
    end
  end
  return true
end

function divexact!(a::fmpz_mat, b::fmpz_mat, d::fmpz)
  ccall((:fmpz_mat_scalar_divexact_fmpz, :libflint), Nothing,
               (Ref{fmpz_mat}, Ref{fmpz_mat}, Ref{fmpz}), a, a, d)
end

function mul!(a::fmpz_mat, b::fmpz_mat, c::fmpz)
  ccall((:fmpz_mat_scalar_mul_fmpz, :libflint), Nothing, 
                  (Ref{fmpz_mat}, Ref{fmpz_mat}, Ref{fmpz}), a, b, c)
end                  

function _hnf(x::fmpz_mat, shape::Symbol = :upperright)
  if shape == :lowerleft
    h = hnf(reverse_cols(x))
    reverse_cols!(h)
    reverse_rows!(h)
    return h::fmpz_mat
  end
  return hnf(x)::fmpz_mat
end

function _hnf!(x::fmpz_mat, shape::Symbol = :upperright)
  if shape == :lowerleft
    reverse_cols!(x)
    hnf!(x)
    reverse_cols!(x)
    reverse_rows!(x)
    return x::fmpz_mat
  end
  hnf!(x)
  return x::fmpz_mat
end

function hnf!(x::fmpz_mat)
  ccall((:fmpz_mat_hnf, :libflint), Nothing, (Ref{fmpz_mat}, Ref{fmpz_mat}), x, x)
  return x
end

function _hnf_modular_eldiv(x::fmpz_mat, m::fmpz, shape::Symbol = :upperright)
  if shape == :lowerleft
    h = hnf_modular_eldiv!(reverse_cols(x), m)
    reverse_cols!(h)
    reverse_rows!(h)
    return h
  elseif shape == :upperright
    return hnf_modular_eldiv(x, m)
  else
    error("Shape $shape not supported")
  end
end

function hnf_modular_eldiv!(x::fmpz_mat, d::fmpz, shape::Symbol = :upperright)
   (nrows(x) < ncols(x)) &&
                error("Matrix must have at least as many rows as columns")
   if shape == :upperright
     ccall((:fmpz_mat_hnf_modular_eldiv, :libflint), Nothing,
                  (Ref{fmpz_mat}, Ref{fmpz}), x, d)
     return x
   elseif shape == :lowerleft
     reverse_cols!(x)
     ccall((:fmpz_mat_hnf_modular_eldiv, :libflint), Nothing,
                 (Ref{fmpz_mat}, Ref{fmpz}), x, d)
     reverse_cols!(x)
     reverse_rows!(x)
     return x
   else
     error("shape $shape is not supported")
   end
end

function ishnf(x::fmpz_mat, shape::Symbol)
  if shape == :upperright
    return ishnf(x)
  elseif shape == :lowerleft
    r = nrows(x)
    i = 0
    j_old = ncols(x) + 1

    for outer i in nrows(x):-1:1

      if iszero_row(x, i)
        break
      end

      j = ncols(x)
      while iszero(x[i, j])
        j = j - 1
      end
      x[i, j] < 0 && return false
      j >= j_old && return false
      for k in i+1:r
        x[k, j] < 0 && return false
        x[k, j] >= x[i, j] && return false
      end
      j_old = j
      i = i - 1
    end

    for l in i:-1:1
      !iszero_row(x, l) && return false
    end
    return true
  end
end

################################################################################
#
#  Is LLL?
#
################################################################################

function islll_reduced(x::fmpz_mat, ctx::lll_ctx = lll_ctx(0.99, 0.51))
  b = ccall((:fmpz_lll_is_reduced_d, :libflint), Cint, 
            (Ref{fmpz_mat}, Ref{lll_ctx}), x, ctx)
  return Bool(b)
end

################################################################################
# 
################################################################################

function maximum(f::typeof(abs), a::fmpz_mat)
  m = ccall((:fmpz_mat_entry, :libflint), Ptr{fmpz}, (Ref{fmpz_mat}, Int, Int), a, 0,0)
  for i=1:nrows(a)
    for j=1:ncols(a)
      z = ccall((:fmpz_mat_entry, :libflint), Ptr{fmpz}, (Ref{fmpz_mat}, Int, Int), a, i-1, j-1)
      if ccall((:fmpz_cmpabs, :libflint), Cint, (Ptr{fmpz}, Ptr{fmpz}), m, z) < 0
        m = z
      end
    end
  end
  r = fmpz()
  ccall((:fmpz_abs, :libflint), Nothing, (Ref{fmpz}, Ptr{fmpz}), r, m)
  return r
end

function maximum(a::fmpz_mat)  
  m = ccall((:fmpz_mat_entry, :libflint), Ptr{fmpz}, (Ref{fmpz_mat}, Int, Int), a, 0,0)
  for i=1:nrows(a)
    for j=1:ncols(a)
      z = ccall((:fmpz_mat_entry, :libflint), Ptr{fmpz}, (Ref{fmpz_mat}, Int, Int), a, i-1, j-1)
      if ccall((:fmpz_cmp, :libflint), Cint, (Ptr{fmpz}, Ptr{fmpz}), m, z) < 0
        m = z
      end
    end
  end
  r = fmpz()
  ccall((:fmpz_set, :libflint), Nothing, (Ref{fmpz}, Ptr{fmpz}), r, m)
  return r
end

function minimum(a::fmpz_mat) 
  m = ccall((:fmpz_mat_entry, :libflint), Ptr{fmpz}, (Ref{fmpz_mat}, Int, Int), a, 0,0)
  for i=1:nrows(a)
    for j=1:ncols(a)
      z = ccall((:fmpz_mat_entry, :libflint), Ptr{fmpz}, (Ref{fmpz_mat}, Int, Int), a, i-1, j-1)
      if ccall((:fmpz_cmp, :libflint), Cint, (Ptr{fmpz}, Ptr{fmpz}), m, z) > 0
        m = z
      end
    end
  end
  r = fmpz()
  ccall((:fmpz_set, :libflint), Nothing, (Ref{fmpz}, Ptr{fmpz}), r, m)
  return r
end

################################################################################
#
#  Reduce mod hnf
#
################################################################################

# H must be in upper right HNF form
function reduce_mod_hnf_ur!(a::fmpz_mat, H::fmpz_mat)
  for c = 1:nrows(a)
    j = 1
    for i=1:min(nrows(H), ncols(H))
      while j <= ncols(H) && iszero(H[i, j])
        j += 1
      end
      if j > ncols(H)
        break
      end
      q = fdiv(a[c, j], H[i, j])
      if iszero(q)
        continue
      end
      for k=j:ncols(a)
        a[c, k] = a[c, k] - q * H[i, k]
      end
    end
  end
  return nothing
end

function reduce_mod_hnf_ll!(a::fmpz_mat, H::fmpz_mat)
  for c = 1:nrows(a)
    j = ncols(H)
    for i = nrows(H):-1:1
      while j > 0 && iszero(H[i, j])
        j -= 1
      end
      if iszero(j)
        break
      end
      q = fdiv(a[c, j], H[i, j])
      if iszero(q)
        continue
      end
      for k = 1:j
        a[c, k] = a[c, k] - q * H[i, k]
      end
    end
  end
  return nothing
end

################################################################################
#
#  Lift of matrices to overrings
#
################################################################################

@doc Markdown.doc"""
    lift(a::Generic.Mat{Generic.Res{fmpz}}) -> fmpz_mat

It returns a lift of the matrix to the integers.
"""
function lift(a::Generic.Mat{Generic.Res{fmpz}})
  z = zero_matrix(FlintZZ, nrows(a), ncols(a))
  for i in 1:nrows(a)
    for j in 1:ncols(a)
      z[i, j] = lift(a[i, j])
    end
  end
  return z
end

if Nemo.version() > v"0.15.1"
  function lift(a::Generic.Mat{Nemo.fmpz_mod})
    z = zero_matrix(FlintZZ, nrows(a), ncols(a))
    for i in 1:nrows(a)
      for j in 1:ncols(a)
        z[i, j] = lift(a[i, j])
      end
    end
    return z
  end
end

function lift_unsigned(a::nmod_mat)
  z = zero_matrix(FlintZZ, nrows(a), ncols(a))
  ccall((:fmpz_mat_set_nmod_mat_unsigned, :libflint), Nothing,
          (Ref{fmpz_mat}, Ref{nmod_mat}), z, a)
  return z
end

################################################################################
#
#  Kernel function
#
################################################################################
@doc Markdown.doc"""
    kernel_basis(a::MatElem{T}, side:: Symbol) -> Vector{Vector{T}} where {T <: AbstractAlgebra.FieldElem}

It returns a basis for the kernel of the matrix defined over a field. If side is $:right$ or not
specified, the right kernel is computed. If side is $:left$, the left kernel is computed.
"""
function kernel_basis(A::MatElem{T}, side::Symbol = :right) where T<: AbstractAlgebra.FieldElem
  if side == :right
    return right_kernel_basis(A)
  elseif side == :left
    return left_kernel_basis(A)
  else
    error("Unsupported argument: :$side for side: Must be :left or :right")
  end
end

@doc Markdown.doc"""
    right_kernel_basis(a::MatElem{T}) -> Vector{Vector{T}} where {T <: AbstractAlgebra.FieldElem}

It returns a basis for the right kernel of the matrix defined over a field
"""
function right_kernel_basis(a::MatElem{T}) where T <: AbstractAlgebra.FieldElem
  R = base_ring(a)
  n, z = nullspace(a)
  ar = typeof(Array{T}(undef, nrows(z)))[]
  for i in 1:n
    t = Array{T}(undef, nrows(z))
    for j in 1:nrows(z)
      t[j] = R(z[j, i])
    end
    push!(ar,t)
  end
  return ar
end

@doc Markdown.doc"""
    left_kernel_basis(a::MatElem{T}) -> Vector{Vector{T}}

It returns a basis for the left kernel of the matrix
"""
left_kernel_basis(a::MatElem{T}) where T <: AbstractAlgebra.FieldElem = right_kernel_basis(transpose(a))


@doc Markdown.doc"""
    kernel(a::MatElem{T}; side::Symbol = :right) -> Int, MatElem{T}

It returns a tuple $(n, M)$, where n is the rank of the kernel and $M$ is a basis for it. If side is $:right$ or not
specified, the right kernel is computed. If side is $:left$, the left kernel is computed.
"""
function kernel(A::MatElem; side::Symbol = :right)
  if side == :right
    return right_kernel(A)
  elseif side == :left
    return left_kernel(A)
  else
    error("Unsupported argument: :$side for side: Must be :left or :right")
  end
end

@doc Markdown.doc"""
    right_kernel(a::gfp_mat) ->  Int, gfp_mat

It returns a tuple (n, M) where M is a matrix whose columns generate 
the kernel and n is the dimension of the kernel.
"""
function right_kernel(x::gfp_mat) 
  z = zero_matrix(base_ring(x), ncols(x), max(nrows(x),ncols(x)))
  n = ccall((:nmod_mat_nullspace, :libflint), Int, (Ref{gfp_mat}, Ref{gfp_mat}), z, x)
  return n, z
end

function left_kernel(x::gfp_mat)
   n, M = right_kernel(transpose(x))
   return n, transpose(M)
end

@doc Markdown.doc"""
    left_kernel(a::fmpz_mat) -> Int, fmpz_mat

It returns a tuple (n, M) where M is a matrix whose rows generate 
the kernel of M and n is the rank of the kernel.
"""
function left_kernel(x::fmpz_mat)
  H, U = hnf_with_transform(x)
  i = 1
  for outer i in 1:nrows(H)
    if iszero_row(H, i)
      break
    end
  end
  if iszero_row(H, i)
    return nrows(U)-i+1, view(U, i:nrows(U), 1:ncols(U))
  else
    return 0, zero_matrix(FlintZZ, 0, ncols(U))
  end
end

right_kernel(M::MatElem) = nullspace(M)

function left_kernel(M::MatElem) 
  rk, M1 = nullspace(transpose(M))
  return rk, transpose(M1)
end

@doc Markdown.doc"""
    right_kernel(a::fmpz_mat) -> Int, fmpz_mat

It returns a tuple (n, M) where M is a matrix whose rows generate 
the kernel of M and n is the rank of the kernel.
"""
function right_kernel(x::fmpz_mat)
  n, M = left_kernel(transpose(x))
  return n, transpose(M)
end

@doc Markdown.doc"""
    right_kernel(a::nmod_mat) -> Int, nmod_mat

It returns a tuple (n, M) where M is a matrix whose rows generate 
the kernel of M and n is the rank of the kernel.
"""
function right_kernel(M::nmod_mat)
  R = base_ring(M)
  if isprime(modulus(R))
    k = zero_matrix(R, ncols(M), ncols(M))
    n = ccall((:nmod_mat_nullspace, :libflint), Int, (Ref{nmod_mat}, Ref{nmod_mat}), k, M)
    return n, k
  end

  H = hcat(M', identity_matrix(R, ncols(M)))
  if nrows(H) < ncols(H)
    H = vcat(H, zero_matrix(R, ncols(H) - nrows(H), ncols(H)))
  end
  howell_form!(H)
  nr = 1
  while nr <= nrows(H) && !iszero_row(H, nr)
    nr += 1
  end
  nr -= 1
  h = sub(H, 1:nr, 1:nrows(M))
  for i=1:nrows(h)
    if iszero_row(h, i)
      k = sub(H, i:nrows(h), nrows(M)+1:ncols(H))
      return nrows(k), k'
    end
  end
  return 0, zero_matrix(R,nrows(M),0)
end

function left_kernel(a::nmod_mat)
  n, M = right_kernel(transpose(a))
  return n, transpose(M)
end

if Nemo.version() > v"0.15.1"
  function right_kernel(M::Generic.Mat{Nemo.fmpz_mod})
    R = base_ring(M)
    N = hcat(M', identity_matrix(R, ncols(M)))
    if nrows(N) < ncols(N)
      N = vcat(N, zero_matrix(R, ncols(N) - nrows(N), ncols(N)))
    end
    H = howell_form!(N)
    nr = 1
    while nr <= nrows(H) && !iszero_row(H, nr)
      nr += 1
    end
    nr -= 1
    h = sub(H, 1:nr, 1:nrows(M))
    for i=1:nrows(h)
      if iszero_row(h, i)
        k = sub(H, i:nrows(h), nrows(M)+1:ncols(H))
        return nrows(k), k'
      end
    end
    return 0, zero_matrix(R,nrows(M),0)
  end

  function left_kernel(a::Generic.Mat{Nemo.fmpz_mod})
    n, M = right_kernel(transpose(a))
    return n, transpose(M)
  end
else
  function right_kernel(M::Generic.Mat{Nemo.Generic.Res{Nemo.fmpz}})
    R = base_ring(M)
    N = hcat(M', identity_matrix(R, ncols(M)))
    if nrows(N) < ncols(N)
      N = vcat(N, zero_matrix(R, ncols(N) - nrows(N), ncols(N)))
    end
    H = howell_form!(N)
    nr = 1
    while nr <= nrows(H) && !iszero_row(H, nr)
      nr += 1
    end
    nr -= 1
    h = sub(H, 1:nr, 1:nrows(M))
    for i=1:nrows(h)
      if iszero_row(h, i)
        k = sub(H, i:nrows(h), nrows(M)+1:ncols(H))
        return nrows(k), k'
      end
    end
    return 0, zero_matrix(R,nrows(M),0)
  end

  function left_kernel(a::Generic.Mat{Nemo.Generic.Res{Nemo.fmpz}})
    n, M = right_kernel(transpose(a))
    return n, transpose(M)
  end
end

################################################################################
#
#  Kernel over different rings
#
################################################################################

@doc Markdown.doc"""
    kernel(a::MatrixElem{T}, R::Ring; side::Symbol = :right) -> n, MatElem{elem_type(R)}

It returns a tuple $(n, M)$, where n is the rank of the kernel over $R$ and $M$ is a basis for it. If side is $:right$ or not
specified, the right kernel is computed. If side is $:left$, the left kernel is computed.
"""
function kernel(M::MatrixElem, R::Ring; side::Symbol = :right)
  MP = change_base_ring(R, M)
  return kernel(MP, side = side)
end

################################################################################
#
#  Diagonal (block) matrix creation
#
################################################################################

@doc Markdown.doc"""
    diagonal_matrix(x::Vector{T}) where T <: RingElem -> MatElem{T}

Returns a diagonal matrix whose diagonal entries are the element of $x$.
"""
function diagonal_matrix(x::Vector{T}) where T <: RingElem
  M = zero_matrix(parent(x[1]), length(x), length(x))
  for i = 1:length(x)
    M[i, i] = x[i]
  end
  return M
end

function diagonal_matrix(x::T...) where T <: RingElem
  return diagonal_matrix(collect(x))
end

@doc Markdown.doc"""
    diagonal_matrix(x::Vector{T}) where T <: MatElem -> MatElem

Returns a block diagonal matrix whose diagonal blocks are the matrices in $x$.
"""
function diagonal_matrix(x::Vector{T}) where T <: MatElem
  return cat(x..., dims = (1, 2))
end

function diagonal_matrix(x::T...) where T <: MatElem
  return cat(x..., dims = (1, 2))
end
################################################################################
#
#  Copy matrix into another matrix
#
################################################################################

# Copy B into A at position (i, j)
function _copy_matrix_into_matrix(A::fmpz_mat, i::Int, j::Int, B::fmpz_mat)
  for k in 0:nrows(B) - 1
    for l in 0:ncols(B) - 1
      d = ccall((:fmpz_mat_entry, :libflint),
                Ptr{fmpz}, (Ref{fmpz_mat}, Int, Int), B, k, l)
      t = ccall((:fmpz_mat_entry, :libflint),
                Ptr{fmpz}, (Ref{fmpz_mat}, Int, Int), A, i - 1 + k, j - 1 + l)
      ccall((:fmpz_set, :libflint), Nothing, (Ptr{fmpz}, Ptr{fmpz}), t, d)
    end
  end
end

@doc Markdown.doc"""
    isposdef(a::fmpz_mat) -> Bool

Tests if $a$ positive definite by testing if all principal minors
have positive determinant.
"""
function isposdef(a::fmpz_mat)
  for i=1:nrows(a)
    if det(sub(a, 1:i, 1:i)) <= 0
      return false
    end
  end
  return true
end

#scales the i-th column of a by 2^d[1,i]
function mult_by_2pow_diag!(a::Array{BigFloat, 2}, d::fmpz_mat)
  s = size(a)
  R = RealRing()::_RealRing
  tmp_mpz::BigInt = R.z1
  for i = 1:s[1]
    for j = 1:s[2]
      e = ccall((:mpfr_get_z_2exp, :libmpfr), Clong, (Ref{BigInt}, Ref{BigFloat}), tmp_mpz, a[i,j])
      ccall((:mpfr_set_z_2exp, :libmpfr), Nothing, (Ref{BigFloat}, Ref{BigInt}, Clong, Int32), a[i,j], tmp_mpz, e+Clong(Int(d[1,j])), __get_rounding_mode())
    end
  end
end

#converts BigFloat -> fmpz via round(a*2^l), in a clever(?) way
function round_scale(a::Array{BigFloat, 2}, l::Int)
  s = size(a)
  b = zero_matrix(FlintZZ, s[1], s[2])
  return round_scale!(b, a, l)
end
 
function round_scale!(b::fmpz_mat, a::Array{BigFloat, 2}, l::Int)
  s = size(a)
  R = RealRing()::_RealRing

  local tmp_mpz::BigInt, tmp_fmpz::fmpz
  tmp_mpz = R.z1
  tmp_fmpz = R.zz1
  tmp_mpfr = deepcopy(a[1,1])  #cannot use the R.?? tmp variable as it may/will
                               #have the wrong precision

  rd = __get_rounding_mode()                             
  for i = 1:s[1]
    for j = 1:s[2]
      e = a[i,j].exp
      a[i,j].exp += l
      ccall((:mpfr_round, :libmpfr), Int32, (Ref{BigFloat}, Ref{BigFloat}, Int32), tmp_mpfr, a[i,j], rd)
      a[i,j].exp = e
      f = ccall((:mpfr_get_z_2exp, :libmpfr), Clong, (Ref{BigInt}, Ref{BigFloat}),
        tmp_mpz, tmp_mpfr)
      ccall((:fmpz_set_mpz, :libflint), Nothing, (Ref{fmpz}, Ref{BigInt}), tmp_fmpz, tmp_mpz)
      if f > 0  
        ccall((:fmpz_mul_2exp, :libflint), Nothing, (Ref{fmpz}, Ref{fmpz}, UInt), tmp_fmpz, tmp_fmpz, f)
      else
        ccall((:fmpz_tdiv_q_2exp, :libflint), Nothing, (Ref{fmpz}, Ref{fmpz}, UInt), tmp_fmpz, tmp_fmpz, -f);
      end
      setindex!(b, tmp_fmpz, i, j)
    end
  end
  return b
end

function round_scale!(b::fmpz_mat, a::arb_mat, l::Int)
  s = size(a)

  R = base_ring(a)
  r = R()
  for i = 1:s[1]
    for j = 1:s[2]
      v = ccall((:arb_mat_entry_ptr, :libarb), Ptr{arb},
                    (Ref{arb_mat}, Int, Int), a, i - 1, j - 1)
      ccall((:arb_mul_2exp_si, :libarb), Nothing, (Ref{arb}, Ptr{arb}, Int), r, v, l)
      b[i,j] = round(fmpz, r)
    end
  end
  return b
end

function shift!(g::fmpz_mat, l::Int)
  for i=1:nrows(g)
    for j=1:ncols(g)
      z = ccall((:fmpz_mat_entry, :libflint), Ptr{fmpz}, (Ref{fmpz_mat}, Int, Int), g, i-1, j-1)
      if l > 0
        ccall((:fmpz_mul_2exp, :libflint), Nothing, (Ptr{fmpz}, Ptr{fmpz}, Int), z, z, l)
      else
        ccall((:fmpz_tdiv_q_2exp, :libflint), Nothing, (Ptr{fmpz}, Ptr{fmpz}, Int), z, z, -l)
      end
    end
  end
  return g
end

################################################################################
#
#  Reduce the entries of a matrix modulo p
#
################################################################################

@doc Markdown.doc"""
    mod!(M::fmpz_mat, p::fmpz) 
Reduces every entry modulo $p$ in-place, ie. applies the mod function to every entry.
Positive residue system.
"""
function mod!(M::fmpz_mat, p::fmpz)
  for i=1:nrows(M)
    for j=1:ncols(M)
      z = ccall((:fmpz_mat_entry, :libflint), Ptr{fmpz}, (Ref{fmpz_mat}, Int, Int), M, i - 1, j - 1)
      ccall((:fmpz_mod, :libflint), Nothing, (Ptr{fmpz}, Ptr{fmpz}, Ref{fmpz}), z, z, p)
    end
  end
  nothing
end

@doc Markdown.doc"""
    mod(M::fmpz_mat, p::fmpz) -> fmpz_mat
Reduces every entry modulo $p$, ie. applies the mod function to every entry.
"""
function mod(M::fmpz_mat, p::fmpz)
  N = deepcopy(M)
  mod!(N, p)
  return N
end

@doc Markdown.doc"""
    mod!(M::fmpz_mat, p::fmpz) 
Reduces every entry modulo $p$ in-place, into the symmetric residue system.
"""
function mod_sym!(M::fmpz_mat, B::fmpz)
  @assert !iszero(B)
  ccall((:fmpz_mat_scalar_smod, :libflint), Nothing, (Ref{fmpz_mat}, Ref{fmpz_mat}, Ref{fmpz}), M, M, B)
end
mod_sym!(M::fmpz_mat, B::Integer) = mod_sym!(M, fmpz(B))

@doc Markdown.doc"""
    mod(M::fmpz_mat, p::fmpz) -> fmpz_mat
Reduces every entry modulo $p$ into the symmetric residue system.
"""
function mod_sym(M::fmpz_mat, B::fmpz)
  N = zero_matrix(FlintZZ, nrows(M), ncols(M))
  ccall((:fmpz_mat_scalar_smod, :libflint), Nothing, (Ref{fmpz_mat}, Ref{fmpz_mat}, Ref{fmpz}), N, M, B)
  return N
end
mod_sym(M::fmpz_mat, B::Integer) = mod_sym(M, fmpz(B))
################################################################################
#
#  Concatenation of matrices
#
################################################################################

@doc Markdown.doc"""
    vcat(A::Array{Generic.Mat, 1}) -> Generic.Mat
    vcat(A::Array{fmpz_mat}, 1}) -> fmpz_mat
Forms a big matrix my vertically concatenating the matrices in $A$.
All component matrices need to have the same number of columns.
"""
function vcat(A::Array{T, 1})  where {S <: RingElem, T <: MatElem{S}}
  if any(x->ncols(x) != ncols(A[1]), A)
    error("Matrices must have same number of columns")
  end
  M = zero_matrix(base_ring(A[1]), sum(nrows, A), ncols(A[1]))
  s = 0
  for i=A
    for j=1:nrows(i)
      for k=1:ncols(i)
        M[s+j, k] = i[j,k]
      end
    end
    s += nrows(i)
  end
  return M
end

function vcat(A::Array{fmpz_mat, 1})
  if any(x->ncols(x) != ncols(A[1]), A)
    error("Matrices must have same number of columns")
  end
  M = zero_matrix(base_ring(A[1]), sum(nrows, A), ncols(A[1]))
  s = 0
  for i=A
    for j=1:nrows(i)
      for k=1:ncols(i)
        M[s+j, k] = i[j,k]
      end
    end
    s += nrows(i)
  end
  return M
end

function vcat(A::Array{nmod_mat, 1})
  if any(x->ncols(x) != ncols(A[1]), A)
    error("Matrices must have same number of columns")
  end
  M = zero_matrix(base_ring(A[1]), sum(nrows, A), ncols(A[1]))
  s = 0
  for i=A
    for j=1:nrows(i)
      for k=1:ncols(i)
        M[s+j, k] = i[j,k]
      end
    end
    s += nrows(i)
  end
  return M
end

function Base.vcat(A::MatElem...)
  r = nrows(A[1])
  c = ncols(A[1])
  R = base_ring(A[1])
  for i=2:length(A)
    @assert ncols(A[i]) == c
    @assert base_ring(A[i]) == R
    r += nrows(A[i])
  end
  X = zero_matrix(R, r, c)
  o = 1
  for i=1:length(A)
    for j=1:nrows(A[i])
      X[o, :] = A[i][j, :]
      o += 1
    end
  end
  return X
end

function Base.hcat(A::Array{T, 1}) where {S <: RingElem, T <: MatElem{S}}
  if any(x->nrows(x) != nrows(A[1]), A)
    error("Matrices must have same number of rows")
  end
  M = zero_matrix(base_ring(A[1]), nrows(A[1]), sum(ncols, A))
  s = 0
  for i = A
    for j=1:ncols(i)
      for k=1:nrows(i)
        M[k, s + j] = i[k,j]
      end
    end
    s += ncols(i)
  end
  return M
end

function Base.hcat(A::MatElem...)
  r = nrows(A[1])
  c = ncols(A[1])
  R = base_ring(A[1])
  for i=2:length(A)
    @assert nrows(A[i]) == r
    @assert base_ring(A[i]) == R
    c += ncols(A[i])
  end
  X = zero_matrix(R, r, c)
  o = 1
  for i=1:length(A)
    for j=1:ncols(A[i])
      X[:, o] = A[i][:, j]
      o += 1
    end
  end
  return X
end


function Base.cat(A::MatElem...;dims) 
  @assert dims == (1,2) || isa(dims, Int)

  if isa(dims, Int) 
    if dims == 1
      return hcat(A...)
    elseif dims == 2
      return vcat(A...)
    else
      error("dims must be 1, 2, or (1,2)")
    end
  end

  local X
  for i=1:length(A)
    if i==1
      X = hcat(A[1], zero_matrix(base_ring(A[1]), nrows(A[1]), sum(Int[ncols(A[j]) for j=2:length(A)])))
    else
      X = vcat(X, hcat(zero_matrix(base_ring(A[1]), nrows(A[i]), sum(ncols(A[j]) for j=1:i-1)), A[i], zero_matrix(base_ring(A[1]), nrows(A[i]), sum(Int[ncols(A[j]) for j=i+1:length(A)]))))
    end
  end
  return X
end

function Base.hvcat(rows::Tuple{Vararg{Int}}, A::MatElem...)
  B = hcat([A[i] for i=1:rows[1]]...)
  o = rows[1]
  for j=2:length(rows)
    C = hcat([A[i+o] for i=1:rows[j]]...)
    o += rows[j]
    B = vcat(B, C)
  end
  return B
end

################################################################################
#
#  Smith normal form with trafo
#
################################################################################

#=
g, e,f = gcdx(a, b)
U = [1 0 ; -divexact(b, g)*f 1]*[1 1; 0 1];
V = [e -divexact(b, g) ; f divexact(a, g)];

then U*[ a 0; 0 b] * V = [g 0 ; 0 l]
=#
@doc Markdown.doc"""
    snf_with_transform(A::fmpz_mat, l::Bool = true, r::Bool = true) -> fmpz_mat, fmpz_mat, fmpz_mat

Given some integer matrix A, compute the Smith normal form (elementary
divisor normal form) of A. If l and/ or r are true, then the corresponding
left and/ or right transformation matrices are computed as well.
"""
function snf_with_transform(A::fmpz_mat, l::Bool = true, r::Bool = true)
  if r
    R = identity_matrix(FlintZZ, ncols(A))
  end

  if l
    L = identity_matrix(FlintZZ, nrows(A))
  end
  # TODO: if only one trafo is required, start with the HNF that does not
  #       compute the trafo
  #       Rationale: most of the work is on the 1st HNF..
  #
  S = deepcopy(A)
  while !isdiagonal(S)
    if l
      S, T = hnf_with_transform(S)
      L = T*L
    else
      S = hnf(S)
    end

    if isdiagonal(S)
      break
    end
    if r
      S, T = hnf_with_transform(S')
      R = T*R
    else
      S = hnf(S')
    end
    S = S'
  end
  #this is probably not really optimal...
  for i=1:min(nrows(S), ncols(S))
    if S[i,i] == 1
      continue
    end
    for j=i+1:min(nrows(S), ncols(S))
      if S[j,j] == 0
        continue
      end
      if S[i,i] != 0 && S[j,j] % S[i,i] == 0
        continue
      end
      g, e,f = gcdx(S[i,i], S[j,j])
      a = divexact(S[i,i], g)
      S[i,i] = g
      b = divexact(S[j,j], g)
      S[j,j] *= a
      if l
        # U = [1 0; -b*f 1] * [ 1 1; 0 1] = [1 1; -b*f -b*f+1]
        # so row i and j of L will be transformed. We do it naively
        # those 2x2 transformations of 2 rows should be a c-primitive
        # or at least a Nemo/Hecke primitive
        for k=1:ncols(L)
          x = -b*f
#          L[i,k], L[j,k] = L[i,k]+L[j,k], x*L[i,k]+(x+1)*L[j,k]
          L[i,k], L[j,k] = L[i,k]+L[j,k], x*(L[i,k]+L[j,k])+L[j,k]
        end
      end
      if r
        # V = [e -b ; f a];
        # so col i and j of R will be transformed. We do it naively
        # careful: at this point, R is still transposed
        for k=1:nrows(R)
          R[i, k], R[j, k] = e*R[i,k]+f*R[j,k], -b*R[i,k]+a*R[j,k]
        end
      end
    end
  end

  if l
    if r
      return S, L, R'
    else
      # last is dummy
      return S, L, L
    end
  elseif r
    # second is dummy
    return S, R, R'
  else
    # last two are dummy
    return S, S, S
  end
end

################################################################################
#
#  IsUpper\Lower triangular 
#
################################################################################

function isupper_triangular(M::MatElem)
  n = nrows(M)
  @assert n == ncols(M)
  for i = 2:n
    for j = 1:i-1
      if !iszero(M[i, j])
        return false
      end
    end
  end
  return true
end

function islower_triangular(M::MatElem)
  n = nrows(M)
  @assert n == ncols(M)
  for i = 1:n
    for j = i+1:n
      if !iszero(M[i, j])
        return false
      end
    end
  end
  return true
end

################################################################################
#
#  Is diagonal
#
################################################################################

@doc Markdown.doc"""
    isdiagonal(A::Mat)

Tests if A is diagonal.
"""
function isdiagonal(A::MatElem)
  for i = 1:ncols(A)
    for j = 1:nrows(A)
      if i != j && !iszero(A[j, i])
        return false
      end
    end
  end
  return true
end

################################################################################
#
#  Diagonal
#
################################################################################

@doc Markdown.doc"""
    diagonal(A::Mat{T}) -> Vector{T}

Returns the diagonal of `A` is an array.
"""
diagonal(A::Generic.Mat{T}) where {T} = T[A[i, i] for i in 1:nrows(A)]

################################################################################
#
#  Triangular solving
#
################################################################################

# Solves A x = b for A upper triangular m\times n matrix and b m\times 1.

@doc Markdown.doc"""
    solve_ut(A::MatElem{T}, b::MatElem{T}) -> MatElem{T})

Given an upper triangular $m \times m$ matrix $A$ and a matrix $b$ of size $m
\times 1$, this function computes $x$ such that $Ax = b$.  It is assumed that
the pivots of $A$ are invertible.
"""
function solve_ut(A::MatElem{T}, b::MatElem{T}) where T
  m = nrows(A)
  n = ncols(A)
  @assert m == nrows(b)
  @assert m <= n
  x = zero_matrix(base_ring(A), n, 1)
  pivot_cols = Vector{Int}()
  r = 0
  last_pivot = n + 1
  for i = m:-1:1
    for j = 1:last_pivot - 1
      if iszero(A[i, j])
        continue
      end
      x[j, 1] = b[i, 1]
      for k = 1:r
        x[j, 1] -= A[i, pivot_cols[k]]*x[pivot_cols[k], 1]
      end
      x[j, 1] *= inv(A[i, j])
      last_pivot = j
      r += 1
      push!(pivot_cols, j)
      break
    end
  end
  return x
end

@doc Markdown.doc"""
    solve_lt(A::MatElem{T}, b::MatElem{T}) -> MatElem{T})

Given a lower triangular $m \times m$ matrix $A$ and a matrix $b$ of size
$m \times 1$, this function computes $x$ such that $Ax = b$.  It is assumed
that the pivots of $A$ are invertible.
"""
function solve_lt(A::MatElem{T}, b::MatElem{T}) where T
  m = nrows(A)
  n = ncols(A)
  @assert m == nrows(b)
  @assert m <= n
  x = zero_matrix(base_ring(A), n, 1)
  pivot_cols = Vector{Int}()
  r = 0
  last_pivot = 0
  for i = 1:m
    for j = n:-1:last_pivot + 1
      if iszero(A[i, j])
        continue
      end
      x[j, 1] = b[i, 1]
      for k = 1:r
        x[j, 1] -= A[i, pivot_cols[k]]*x[pivot_cols[k], 1]
      end
      x[j, 1] *= inv(A[i, j])
      last_pivot = j
      r += 1
      push!(pivot_cols, j)
      break
    end
  end
  return x
end

# =======================================
# Array interface for MatElem
# =======================================
#
# TODO: re-write for special types (fmpz_mat e.g.) to gain efficiency
#

length(A::MatElem) = nrows(A) * ncols(A)

Base.ndims(A::MatElem) = 2

function Base.size(A::MatElem, n::Int)
  if n == 1
    return nrows(A)
  elseif n == 2
    return ncols(A)
  elseif n < 1
    error("arraysize: dimension out of range")
  else
    return 1
  end
end

function Base.axes(A::MatElem)
  return (Base.OneTo(nrows(A)), Base.OneTo(ncols(A)))
end

function Base.axes(A::MatElem, n::Int)
  return Base.OneTo(size(A, n))
end

function Base.eachindex(A::MatElem)
  return Base.OneTo(length(A))
end

function Base.stride(A::MatElem, n::Int)
  if n <= 1
    return 1
  elseif n == 2
    return nrows(A)
  else
    return length(A)
  end
end

Base.eltype(A::MatElem{T}) where T <: RingElem = T

getindex(A::MatElem, n::Int) = A[1 + ((n-1) % nrows(A)), 1 + div((n-1), nrows(A))]

function setindex!(A::MatElem{T}, n::Int, s::T) where T <: RingElem
  A[1 + ((n-1) % nrows(A)), 1 + div((n-1), nrows(A))] = s
end

function Base.iterate(A::MatElem, state::Int = 0) 
  s = size(A)
  if state < s[1]*s[2]
    state += 1
    return A[state], state
  end
  return nothing
end

Base.IteratorSize(M::MatElem) = Base.HasLength()
Base.IteratorEltype(M::MatElem) = Base.HasEltype()
Base.eltype(M::MatElem) = elem_type(base_ring(M))

<<<<<<< HEAD
function setindex!(A::MatElem{T}, b::MatElem{T}, ::Colon, i::Int) where T
  @assert ncols(b) == 1 && nrows(b) == nrows(A) 
  for j=1:nrows(A)
    A[j,i] = b[j]
  end
  b
end

function setindex!(A::MatElem{T}, b::MatElem{T}, i::Int, ::Colon) where T
  @assert nrows(b) == 1 && ncols(b) == ncols(A)
  for j=1:ncols(A)
    A[i,j] = b[j]
  end
  b
end


=======
if Nemo.version() <= v"0.15.1"
  function setindex!(A::MatElem{T}, b::MatElem{T}, ::Colon, i::Int) where T
    @assert ncols(b) == 1 && nrows(b) == nrows(A) 
    for j=1:nrows(A)
      A[j,i] = b[j]
    end
    b
  end

  function setindex!(A::MatElem{T}, b::MatElem{T}, i::Int, ::Colon) where T
    @assert nrows(b) == 1 && ncols(b) == ncols(A)
    for j=1:ncols(A)
      A[i,j] = b[j]
    end
    b
  end
end

>>>>>>> ad04c230
function setindex!(A::MatElem, b::Array{<: Any, 1}, ::Colon, i::Int) 
  @assert length(b) == nrows(A)
  for j=1:nrows(A)
    A[j,i] = b[j]
  end
  b
end

function setindex!(A::MatElem, b::Array{ <: Any, 1}, i::Int, ::Colon)
  @assert length(b) == ncols(A)
  for j=1:ncols(A)
    A[i,j] = b[j]
  end
  b
end

function setindex!(A::MatElem, b, ::Colon, i::Int) 
  for j=1:nrows(A)
    A[j,i] = b
  end
  b
end

function setindex!(A::MatElem, b, i::Int, ::Colon)
  for j=1:ncols(A)
    A[i,j] = b
  end
  b
end

@doc Markdown.doc"""
    reduce_mod!(A::MatElem{T}, B::MatElem{T}) where T <: FieldElem

For a reduced row echelon matrix $B$, reduce $A$ modulo $B$, ie. all the pivot
columns will be zero afterwards.
"""
function reduce_mod!(A::MatElem{T}, B::MatElem{T}) where T <: FieldElem
  if isrref(B)
    scale = false
  else
    scale = true
  end

  for h=1:nrows(A)
    j = 1
    for i=1:nrows(B)
      while iszero(B[i, j])
        j += 1
      end
      if scale
        A[h, :] -= A[h, j] * (inv(B[i, j]) * B[i, :])
      else
        A[h, :] -= A[h, j] * B[i, :]
      end
    end
  end
  return A
end

@doc Markdown.doc"""
    reduce_mod(A::MatElem{T}, B::MatElem{T}) where T <: FieldElem -> MatElem

For a reduced row echelon matrix $B$, reduce $A$ modulo $B$, ie. all the pivot
columns will be zero afterwards.
"""
function reduce_mod(A::MatElem{T}, B::MatElem{T}) where T <: FieldElem
  C = deepcopy(A)
  reduce_mod!(C, B)
  return C
end

@doc Markdown.doc"""
    find_pivot(A::MatElem{<:RingElem}) -> Array{Int, 1}

Find the pivot-columns of the reduced row echelon matrix $A$
"""
function find_pivot(A::MatElem{<:RingElem})
  @assert isrref(A)
  p = Int[]
  j = 0
  for i=1:nrows(A)
    j += 1
    if j > ncols(A)
      return p
    end
    while iszero(A[i,j])
      j += 1
      if j > ncols(A)
        return p
      end
    end
    push!(p, j)
  end
  return p
end

@doc Markdown.doc"""
    can_solve(A::MatElem{T}, B::MatElem{T}; side = :right) where T <: FieldElem -> Bool, MatElem

Tries to solve $Ax = B$ for $x$ if `side = :right` and $xA = B$ if `side =
:left`.
"""
function can_solve(A::MatElem{T}, B::MatElem{T};
                                  side = :right) where T <: FieldElem
  @assert base_ring(A) == base_ring(B)

  if side === :right
    @assert nrows(A) == nrows(B)
    return _can_solve(A, B)
  elseif side === :left
    @assert ncols(A) == ncols(B)
    b, C = _can_solve(transpose(A), transpose(B))
    if b
      return true, transpose(C)
    else
      return false, C
    end
  else
    error("Unsupported argument :$side for side: Must be :left or :right")
  end
end

function _can_solve(A::MatElem{T}, B::MatElem{T}) where T <: FieldElem
  R = base_ring(A)
  mu = [A B]
  rk, mu = rref(mu)
  p = find_pivot(mu)
  if any(i -> i > ncols(A), p)
    return false, B
  end
  sol = zero_matrix(R, ncols(A), ncols(B))
  for i = 1:length(p)
    for j = 1:ncols(B)
      sol[p[i], j] = mu[i, ncols(A) + j]
    end
  end
  return true, sol
end

@doc Markdown.doc"""
    can_solve_with_kernel(A::MatElem{T}, B::MatElem{T}; side = :right) where T <: FieldElem -> Bool, MatElem, MatElem

Tries to solve $Ax = B$ for $x$ if `side = :right` or $Ax = B$ if `side = :left`.
It returns the solution and the right respectively left kernel of $A$.
"""
function can_solve_with_kernel(A::MatElem{T}, B::MatElem{T}; side = :right) where T <: FieldElem
  @assert base_ring(A) == base_ring(B)
  if side === :right
    @assert nrows(A) == nrows(B)
    return _can_solve_with_kernel(A, B)
  elseif side === :left
    b, C, K = _can_solve_with_kernel(transpose(A), transpose(B))
    @assert ncols(A) == ncols(B)
    if b
      return b, transpose(C), transpose(K)
    else
      return b, C, K
    end
  else
    error("Unsupported argument :$side for side: Must be :left or :right")
  end
end

function _can_solve_with_kernel(A::MatElem{T}, B::MatElem{T}) where T <: FieldElem
  R = base_ring(A)
  mu = [A B]
  rk, mu = rref(mu)
  p = find_pivot(mu)
  if any(i->i>ncols(A), p)
    return false, B, B
  end
  sol = zero_matrix(R, ncols(A), ncols(B))
  for i = 1:length(p)
    for j = 1:ncols(B)
      sol[p[i], j] = mu[i, ncols(A) + j]
    end
  end
  n = zero_matrix(R, ncols(A), ncols(A) - length(p))
  np = sort(setdiff(1:ncols(A), p))
  i = 0
  push!(p, ncols(A)+1)
  for j = 1:length(np)
    if np[j] >= p[i+1]
      i += 1
    end
    if i > 0
      n[p[i], j] = -mu[i, np[j]]
    end
    n[np[j], j] = 1
  end
  return true, sol, n
end

@doc Markdown.doc"""
    can_solve(A::MatElem{T}, B::MatElem{T}, side = :right) where T <: RingElem -> Bool, MatElem
    
Tries to solve $Ax = B$ for $x$ if `side = :right` or $Ax = B$ if `side = :left`
over a euclidean ring.
"""
function can_solve(A::MatElem{T}, B::MatElem{T};
                                  side = :right) where T <: RingElem
  @assert base_ring(A) == base_ring(B)

  if side === :right
    @assert nrows(A) == nrows(B)
    return _can_solve(A, B)
  elseif side === :left
    @assert ncols(A) == ncols(B)
    b, C = _can_solve(transpose(A), transpose(B))
    if b
      return true, transpose(C)
    else
      return false, C
    end
  else
    error("Unsupported argument :$side for side: Must be :left or :right")
  end
end

function _can_solve(a::MatElem{S}, b::MatElem{S}, side = :left) where S <: RingElem
  H, T = hnf_with_transform(transpose(a))
  b = deepcopy(b)
  z = similar(a, ncols(b), ncols(a))
  l = min(nrows(a), ncols(a))
  for i = 1:ncols(b)
    for j = 1:l
      k = 1
      while k <= ncols(H) && iszero(H[j, k])
        k += 1
      end
      if k > ncols(H)
        continue
      end
      q, r = divrem(b[k, i], H[j, k])
      if !iszero(r)
        return false, b
      end
      for h = k:ncols(H)
        b[h, i] -= q*H[j, h]
      end
      z[i, j] = q
    end
  end
  if !iszero(b)
    return false, b
  end
  return true, transpose(z*T)
end

@doc Markdown.doc"""
    can_solve_with_kernel(A::MatElem{T}, B::MatElem{T}) where T <: RingElem -> Bool, MatElem, MatElem

Tries to solve $Ax = B$ for $x$ if `side = :right` or $xA = B$ if `side = :left`.
It returns the solution and the right respectively left kernel of $A$.
"""
function can_solve_with_kernel(A::MatElem{T}, B::MatElem{T}; side = :right) where T <: RingElem
  @assert base_ring(A) == base_ring(B)
  if side === :right
    @assert nrows(A) == nrows(B)
    return _can_solve_with_kernel(A, B)
  elseif side === :left
    b, C, K = _can_solve_with_kernel(transpose(A), transpose(B))
    @assert ncols(A) == ncols(B)
    if b
      return b, transpose(C), transpose(K)
    else
      return b, C, K
    end
  else
    error("Unsupported argument :$side for side: Must be :left or :right")
  end
end

function _can_solve_with_kernel(a::MatElem{S}, b::MatElem{S}) where S <: RingElem
  H, T = hnf_with_transform(transpose(a))
  z = similar(a, ncols(b), ncols(a))
  l = min(nrows(a), ncols(a))
  b = deepcopy(b)
  for i=1:ncols(b)
    for j=1:l
      k = 1
      while k <= ncols(H) && iszero(H[j, k])
        k += 1
      end
      if k > ncols(H)
        continue
      end
      q, r = divrem(b[k, i], H[j, k])
      if !iszero(r)
        return false, b, b
      end
      for h=k:ncols(H)
        b[h, i] -= q*H[j, h]
      end
      z[i, j] = q
    end
  end
  if !iszero(b)
    return false, b, b
  end

  for i = nrows(H):-1:1
    for j = 1:ncols(H)
      if !iszero(H[i,j])
        N = similar(a, ncols(a), nrows(H) - i)
        for k = 1:nrows(N)
          for l = 1:ncols(N)
            N[k,l] = T[nrows(T) - l + 1, k]
          end
        end
        return true, transpose(z*T), N
      end
    end
  end
  N =  similar(a, ncols(a), 0)

  return true, transpose(z*T), N
end

################################################################################
#
#  Elementary divisors
#
################################################################################

@doc Markdown.doc"""
    elementary_divisors(A::fmpz_mat) -> Vector{fmpz}

The elementary divisors of $A$, that is, the diagonal entries of the Smith
normal form of $A$.
"""
function elementary_divisors(A::fmpz_mat)
  s = snf(A)
  return fmpz[s[i,i] for i = 1:min(ncols(s), nrows(s))]
end

@doc Markdown.doc"""
    maximal_elementary_divisors(A::fmpz_mat) -> fmpz

The largest elementary divisor of $A$, that is, the last diagonal entry of the
Smith normal form of $A$.
"""
function maximal_elementary_divisor(A::fmpz_mat)
  return elementary_divisors(A)[end]
end

@doc Markdown.doc"""
    divisors(A::fmpz_mat, d::fmpz) -> fmpz

Returns the diagonal entries of a diagonal form of A. We assume that all the elementary
divisors are divisors of d.
"""
function divisors(M::fmpz_mat, d::fmpz)
  sp = fmpz[2, 3, 5, 7, 11, 13, 17, 19, 23]
  l = fmpz[]
  for p in sp
    c, d = ppio(d, p)
    if !isone(c)
      push!(l, p)
    end
  end
  d = ispower(d)[2]
  M1 = _hnf_modular_eldiv(M, d)
  while !isdiagonal(M1)
    M1 = M1'
    hnf_modular_eldiv!(M1, d)
  end
  
  for j = 1:nrows(M1)
    if !isone(M1[j,j])
      push!(l, M1[j, j])
    end
  end
  return l
end

@doc Markdown.doc"""
    largest_elementary_divisor(A::fmpz_mat) -> fmpz

The largest elementary divisor of $A$, that is, the last diagonal entry of the
Smith normal form of $A$.
"""
largest_elementary_divisor(A::fmpz_mat) = maximal_elementary_divisor(A)

################################################################################
#
#  Function to convert a matrix to array
#
################################################################################

function to_array(M::fmpq_mat)
  A = Vector{fmpq}(undef, ncols(M)*nrows(M))
  for i = 1:nrows(M)
    for j = 1:ncols(M)
      A[(i-1)*ncols(M) + j] = M[i, j]
    end
  end
  return A
end

################################################################################
#
#  Minpoly and Charpoly
#
################################################################################

function minpoly(M::MatElem)
  k = base_ring(M)
  kx, x = PolynomialRing(k, cached = false)
  return minpoly(kx, M)
end

function charpoly(M::MatElem)
  k = base_ring(M)
  kx, x = PolynomialRing(k, cached = false)
  return charpoly(kx, M)
end

<|MERGE_RESOLUTION|>--- conflicted
+++ resolved
@@ -1385,25 +1385,6 @@
 Base.IteratorEltype(M::MatElem) = Base.HasEltype()
 Base.eltype(M::MatElem) = elem_type(base_ring(M))
 
-<<<<<<< HEAD
-function setindex!(A::MatElem{T}, b::MatElem{T}, ::Colon, i::Int) where T
-  @assert ncols(b) == 1 && nrows(b) == nrows(A) 
-  for j=1:nrows(A)
-    A[j,i] = b[j]
-  end
-  b
-end
-
-function setindex!(A::MatElem{T}, b::MatElem{T}, i::Int, ::Colon) where T
-  @assert nrows(b) == 1 && ncols(b) == ncols(A)
-  for j=1:ncols(A)
-    A[i,j] = b[j]
-  end
-  b
-end
-
-
-=======
 if Nemo.version() <= v"0.15.1"
   function setindex!(A::MatElem{T}, b::MatElem{T}, ::Colon, i::Int) where T
     @assert ncols(b) == 1 && nrows(b) == nrows(A) 
@@ -1422,7 +1403,6 @@
   end
 end
 
->>>>>>> ad04c230
 function setindex!(A::MatElem, b::Array{<: Any, 1}, ::Colon, i::Int) 
   @assert length(b) == nrows(A)
   for j=1:nrows(A)
