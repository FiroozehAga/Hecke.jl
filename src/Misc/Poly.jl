
export rational_reconstruction, farey_lift, div, valence, leading_coefficient,
       trailing_coefficient, constant_coefficient, factor_mod_pk,
       factor_mod_pk_init, hensel_lift, resultant_sircana, rres, rresx,
       coefficients

function PolynomialRing(R::Ring; cached::Bool = false)
  return PolynomialRing(R, "_x", cached = cached)
end

function PolynomialRing(R::FlintRationalField, a::Symbol; cached::Bool = true)
  Qx = FmpqPolyRing(R, a, cached)
  return Qx, gen(Qx)
end

function PolynomialRing(R::FlintIntegerRing, a::Symbol; cached::Bool = true)
  Zx = FmpzPolyRing(a, cached)
  return Zx, gen(Zx)
end

function FlintFiniteField(p::Integer)
  @assert isprime(p)
  return ResidueRing(FlintZZ, p, cached=false)
end

function FlintFiniteField(p::fmpz)
  @assert isprime(p)
  return ResidueRing(FlintZZ, p, cached=false)
end

function fmpz(a::Generic.Res{Nemo.fmpz})
  return a.data
end

function fmpz(a::Nemo.nmod)
  return fmpz(a.data)
end

function lift(::FlintIntegerRing, a::Generic.Res{Nemo.fmpz})
  return a.data
end

function (::FlintIntegerRing)(a::Generic.Res{Nemo.fmpz})
  return a.data
end

function lift(::FlintIntegerRing, a::Nemo.nmod)
  return fmpz(a.data)
end

function (::FlintIntegerRing)(a::Nemo.nmod)
  return fmpz(a.data)
end

function div(f::PolyElem, g::PolyElem)
  q,r = divrem(f,g)
  return q
end

function ismonic(a::PolyElem)
  return isone(lead(a))
end

doc"""
***
  valence(f::PolyElem) -> RingElem

>  The last non-zero coefficient of f
"""
function valence(f::PolyElem)
  for i=0:degree(f)
    c = coeff(f, i)
    if !iszero(c)
      return c
    end
  end
  return c
end

doc"""
***
  leading_coefficient(f::PolyElem) -> RingElem

>  The last leading coefficient of f.
"""
leading_coefficient(f::PolyElem) = lead(f)

doc"""
***
  trailing_coefficient(f::PolyElem) -> RingElem
  constant_coefficient(f::PolyElem) -> RingElem

>  The constant coefficient of f.
"""
function trailing_coefficient(f::PolyElem)
  if iszero(f)
    return base_ring(f)(0)
  end
  return coeff(f, 0)
end

doc"""
    induce_rational_reconstruction(a::fmpz_poly, M::fmpz) -> fmpq_poly
> Apply {{{rational_reconstruction}}} to each coefficient of $a$, resulting
> in either a fail (return (false, s.th.)) or (true, g) for some rational
> polynomial $g$ s.th. $g \equiv a \bmod M$.
"""
function induce_rational_reconstruction(a::fmpz_poly, M::fmpz) 
  b = PolynomialRing(FlintQQ, parent(a).S)[1]()
  for i=0:degree(a)
    fl, x,y = rational_reconstruction(coeff(a, i), M)
    if fl
      setcoeff!(b, i, x//y)
    else
      return false, b
    end
  end
  return true, b
end


constant_coefficient = trailing_coefficient

function resultant(f::fmpz_poly, g::fmpz_poly, d::fmpz, nb::Int)
  z = fmpz()
  ccall((:fmpz_poly_resultant_modular_div, :libflint), Void, 
     (Ptr{fmpz}, Ptr{fmpz_poly}, Ptr{fmpz_poly}, Ptr{fmpz}, Int), 
     &z, &f, &g, &d, nb)
  return z
end

##############################################################
#
# Hensel
#
##############################################################

mutable struct fmpz_poly_raw  ## fmpz_poly without parent like in c
  coeffs::Ptr{Void}
  alloc::Int
  length::Int

  function fmpz_poly_raw()
    error("should not get called")
    z = new()
    ccall((:fmpz_poly_init, :libflint), Void, (Ptr{fmpz_poly},), &z)
    finalizer(z, _fmpz_poly_raw_clear_fn)
    return z
  end
end

function _fmpz_poly_raw_clear_fn(a::fmpz_poly)
  ccall((:fmpz_poly_clear, :libflint), Void, (Ptr{fmpz_poly},), &a)
end


mutable struct fmpz_poly_factor
  c::Int   # really an fmpz  - but there is no fmpz_raw to be flint compatible
  poly::Ptr{fmpz_poly_raw}
  exp::Ptr{Int} 
  _num::Int
  _alloc::Int
    
  function fmpz_poly_factor()
    z = new()
    ccall((:fmpz_poly_factor_init, :libflint), Void,
            (Ptr{fmpz_poly_factor}, ), &z)
    finalizer(z, _fmpz_poly_factor_clear_fn)
    return z
  end
end

function _fmpz_poly_factor_clear_fn(a::fmpz_poly_factor)
  ccall((:fmpz_poly_factor_clear, :libflint), Void,
          (Ptr{fmpz_poly_factor}, ), &a)
end
 
function factor_to_dict(a::fmpz_poly_factor)
  res = Dict{fmpz_poly,Int}()
  Zx,x = PolynomialRing(FlintZZ, "x")
  for i in 1:a._num
    f = Zx()
    ccall((:fmpz_poly_set, :libflint), Void, (Ptr{fmpz_poly}, Ptr{fmpz_poly_raw}), &f, a.poly+(i-1)*sizeof(fmpz_poly_raw))
    res[f] = unsafe_load(a.exp, i)
  end  
  return res
end

function show(io::IO, a::fmpz_poly_factor)
  ccall((:fmpz_poly_factor_print, :libflint), Void, (Ptr{fmpz_poly_factor}, ), &a)
end

mutable struct HenselCtx
  f::fmpz_poly
  p::UInt

  LF :: fmpz_poly_factor
  link::Ptr{Int}
  v::Ptr{fmpz_poly_raw}
  w::Ptr{fmpz_poly_raw}
  N::UInt
  prev::UInt
  r::Int  #for the cleanup
  lf:: Nemo.nmod_poly_factor

  function HenselCtx(f::fmpz_poly, p::fmpz)
    a = new()
    a.f = f
    a.p = UInt(p)
    Zx,x = PolynomialRing(FlintZZ, "x", cached=false)
    Rx,x = PolynomialRing(ResidueRing(FlintZZ, p, cached=false), "x", cached=false)
    a.lf = Nemo.nmod_poly_factor(UInt(p))
    ccall((:nmod_poly_factor, :libflint), UInt,
          (Ptr{Nemo.nmod_poly_factor}, Ptr{nmod_poly}), &(a.lf), &Rx(f))
    r = a.lf.num
    a.r = r  
    a.LF = fmpz_poly_factor()
    @assert r > 1  #flint restriction
    a.v = ccall((:flint_malloc, :libflint), Ptr{fmpz_poly_raw}, (Int, ), (2*r-2)*sizeof(fmpz_poly_raw))
    a.w = ccall((:flint_malloc, :libflint), Ptr{fmpz_poly_raw}, (Int, ), (2*r-2)*sizeof(fmpz_poly_raw))
    for i=1:(2*r-2)
      ccall((:fmpz_poly_init, :libflint), Void, (Ptr{fmpz_poly_raw}, ), a.v+(i-1)*sizeof(fmpz_poly_raw))
      ccall((:fmpz_poly_init, :libflint), Void, (Ptr{fmpz_poly_raw}, ), a.w+(i-1)*sizeof(fmpz_poly_raw))
    end
    a.link = ccall((:flint_calloc, :libflint), Ptr{Int}, (Int, Int), 2*r-2, sizeof(Int))
    a.N = 0
    a.prev = 0
    finalizer(a, HenselCtx_free)
    return a
  end

  function free_fmpz_poly_array(p::Ptr{fmpz_poly_raw}, r::Int)
    for i=1:(2*r-2)
      ccall((:fmpz_poly_clear, :libflint), Void, (Ptr{fmpz_poly_raw}, ), p+(i-1)*sizeof(fmpz_poly_raw))
    end
    ccall((:flint_free, :libflint), Void, (Ptr{fmpz_poly_raw}, ), p)
  end
  function free_int_array(a::Ptr{Int})
    ccall((:flint_free, :libflint), Void, (Ptr{Int}, ), a)
  end
  function HenselCtx_free(a::HenselCtx)
    free_fmpz_poly_array(a.v, a.r)
    free_fmpz_poly_array(a.w, a.r)
    free_int_array(a.link)
  end
end

function show(io::IO, a::HenselCtx)
  println("factorisation of $(a.f) modulo $(a.p)^$(a.N)")
  if a.N > 0
    d = factor_to_dict(a.LF)
    println("currently: $d")
  end
end

function start_lift(a::HenselCtx, N::Int)
  a.prev = ccall((:_fmpz_poly_hensel_start_lift, :libflint), UInt, 
       (Ptr{fmpz_poly_factor}, Ptr{Int}, Ptr{fmpz_poly_raw}, Ptr{fmpz_poly_raw}, Ptr{fmpz_poly}, Ptr{Nemo.nmod_poly_factor}, Int),
       &a.LF, a.link, a.v, a.w, &a.f, &a.lf, N)
  a.N = N
end

function continue_lift(a::HenselCtx, N::Int)
  a.prev = ccall((:_fmpz_poly_hensel_continue_lift, :libflint), Int, 
       (Ptr{fmpz_poly_factor}, Ptr{Int}, Ptr{fmpz_poly_raw}, Ptr{fmpz_poly_raw}, Ptr{fmpz_poly}, UInt, UInt, Int, Ptr{fmpz}),
       &a.LF, a.link, a.v, a.w, &a.f, a.prev, a.N, N, &fmpz(a.p))
  a.N = N
end

doc"""
***
  factor_mod_pk(f::fmpz_poly, p::Int, k::Int) -> Dict{fmpz_poly, Int}

>  For f that is square-free modulo p, return the factorisation modulo p^k.
"""
function factor_mod_pk(f::fmpz_poly, p::Int, k::Int)
  H = HenselCtx(f, fmpz(p))
  start_lift(H, k)
  return factor_to_dict(H.LF)
end

doc"""
***
  factor_mod_pk_init(f::fmpz_poly, p::Int) -> HenselCtx

>  For f that is square-free modulo p, return a structure that allows to compute
>  the factorisaion modulo p^k for any k
"""
function factor_mod_pk_init(f::fmpz_poly, p::Int)
  H = HenselCtx(f, fmpz(p))
  return H
end

doc"""
***
  factor_mod_pk(H::HenselCtx, k::Int) -> RingElem

>  Using the result of factor_mod_pk_init, return a factorisation modulo p^k
"""
function factor_mod_pk(H::HenselCtx, k::Int)
  @assert k>= H.N
  if H.N == 0
    start_lift(H, k)
  else
    continue_lift(H, k)
  end
  return factor_to_dict(H.LF)
end

#I think, experimentally, that p = Q^i, p1 = Q^j and j<= i is the condition to make it tick.
function hensel_lift!(G::fmpz_poly, H::fmpz_poly, A::fmpz_poly, B::fmpz_poly, f::fmpz_poly, g::fmpz_poly, h::fmpz_poly, a::fmpz_poly, b::fmpz_poly, p::fmpz, p1::fmpz)
  ccall((:fmpz_poly_hensel_lift, :libflint), Void, (Ptr{fmpz_poly}, Ptr{fmpz_poly},  Ptr{fmpz_poly},  Ptr{fmpz_poly},  Ptr{fmpz_poly},  Ptr{fmpz_poly},  Ptr{fmpz_poly}, Ptr{fmpz_poly}, Ptr{fmpz_poly}, Ptr{fmpz}, Ptr{fmpz}), &G, &H, &A, &B, &f, &g, &h, &a, &b, &p, &p1)
end

doc"""
***
  hensel_lift(f::fmpz_poly, g::fmpz_poly, h::fmpz_poly, p::fmpz, k::Int) -> (fmpz_poly, fmpz_poly)

>  Given f = gh modulo p for g, h coprime modulo p, compute G, H s.th. f = GH mod p^k and
>  G = g mod p, H = h mod p.
"""
function hensel_lift(f::fmpz_poly, g::fmpz_poly, h::fmpz_poly, p::fmpz, k::Int)
  Rx, x = PolynomialRing(ResidueRing(FlintZZ, p, cached=false), cached=false)
  fl, a, b = gcdx(Rx(g), Rx(h))
  @assert isone(fl)
  @assert k>= 2
  ## if one of the cofactors is zero, this crashes.
  ## this can only happen if one of the factors is one. In this case, the other
  ## is essentially f and f would be a legal answer. Probably reduced mod p^k
  ## with all non-negative coefficients
  ## for now:
  @assert !iszero(a) && !iszero(b)
  a = lift(parent(g), a)
  b = lift(parent(g), b)
  G = parent(g)()
  H = parent(g)()
  A = parent(g)()
  B = parent(g)()
  g = deepcopy(g)
  h = deepcopy(h)

  # the idea is to have a good chain of approximations, ie.
  # to reach p^10, one should do p, p^2, p^3, p^5, p^10
  # rather than p, p^2, p^4, p^8, p^10
  # the chain has the same length, but smaller entries.
  l = [k]
  while k>1
    k = div(k+1, 2)
    push!(l, k)
  end
  ll = []
  for i=length(l)-1:-1:1
    push!(ll, l[i] - l[i+1])
  end
  P = p
  for i in ll
    p1 = p^i
    hensel_lift!(G, H, A, B, f, g, h, a, b, P, p1)
    G, g = g, G
    H, h = h, H
    A, a = a, A
    B, b = b, B
    P *= p1
  end
  return g, h
end  

doc"""
***
  hensel_lift(f::fmpz_poly, g::fmpz_poly, p::fmpz, k::Int) -> (fmpz_poly, fmpz_poly)

>  Given f and g such that g is a divisor of f mod p and g and f/g are coprime, compute a hensel lift of g modulo p^k.
"""
function hensel_lift(f::fmpz_poly, g::fmpz_poly, p::fmpz, k::Int)
  Rx, x = PolynomialRing(ResidueRing(FlintZZ, p, cached=false), cached=false)
  h = lift(parent(f), div(Rx(f), Rx(g)))
  return hensel_lift(f, g, h, p, k)[1]
end  
  

function fmpq_poly_to_nmod_poly_raw!(r::nmod_poly, a::fmpq_poly)
  ccall((:_fmpz_vec_get_nmod_poly, :libhecke), Void, (Ptr{nmod_poly}, Ptr{Int}, Int), &r, a.coeffs, a.length)
  p = r.mod_n
  den = ccall((:fmpz_fdiv_ui, :libflint), UInt, (Ptr{Int}, UInt), &a.den, p)
  if den != UInt(1)
    den = ccall((:n_invmod, :libflint), UInt, (UInt, UInt), den, p)
    mul!(r, r, den)
  end
end

function fmpq_poly_to_fmpz_mod_poly_raw!(r::fmpz_mod_poly, a::fmpq_poly, t1::fmpz_poly = fmpz_poly(), t2::fmpz = fmpz())
  ccall((:fmpq_poly_get_numerator, :libflint), Void, (Ptr{fmpz_poly}, Ptr{fmpq_poly}), &t1, &a)
  ccall((:fmpz_mod_poly_set_fmpz_poly, :libflint), Void, (Ptr{fmpz_mod_poly}, Ptr{fmpz_poly}), &r, &t1)
  ccall((:fmpq_poly_get_denominator, :libflint), Void, (Ptr{fmpz}, Ptr{fmpq_poly}), &t2, &a)
  if !isone(t2)
    res = ccall((:fmpz_invmod, :libflint), Cint, (Ptr{fmpz}, Ptr{fmpz}, Ptr{fmpz}), &t2, &t2, &base_ring(r).modulus)
    @assert res != 0
    ccall((:fmpz_mod_poly_scalar_mul_fmpz, :libflint), Void, (Ptr{fmpz_mod_poly}, Ptr{fmpz_mod_poly}, Ptr{fmpz}), &r, &r, &t2)
  end
end

function fmpq_poly_to_nmod_poly(Rx::Nemo.NmodPolyRing, f::fmpq_poly)
  g = Rx()
  fmpq_poly_to_nmod_poly_raw!(g, f)
  return g
end

function fmpz_poly_to_nmod_poly_raw!(r::nmod_poly, a::fmpz_poly)
  ccall((:fmpz_poly_get_nmod_poly, :libflint), Void,
                  (Ptr{nmod_poly}, Ptr{fmpz_poly}), &r, &a)

end

function fmpz_poly_to_nmod_poly(Rx::Nemo.NmodPolyRing, f::fmpz_poly)
  g = Rx()
  fmpz_poly_to_nmod_poly_raw!(g, f)
  return g
end

function fmpq_poly_to_fmpz_mod_poly(Rx::Nemo.FmpzModPolyRing, f::fmpq_poly)
  g = Rx()
  fmpq_poly_to_fmpz_mod_poly_raw!(g, f)
  return g
end

function fmpz_poly_to_fmpz_mod_poly_raw!(r::fmpz_mod_poly, a::fmpz_poly)
  ccall((:fmpz_poly_get_fmpz_mod_poly, :libflint), Void,
                  (Ptr{fmpz_mod_poly}, Ptr{fmpz_poly}), &r, &a)

end

function fmpz_poly_to_fmpz_mod_poly(Rx::Nemo.FmpzModPolyRing, f::fmpz_poly)
  g = Rx()
  fmpz_poly_to_fmpz_mod_poly_raw!(g, f)
  return g
end


doc"""
    deflate(f::PolyElem, n::Int64) -> PolyElem
> Given a polynomial $f$ in $x^n$, write it as a polynomial in $x$, ie. divide
> all exponents by $n$.
"""
function deflate(x::PolyElem, n::Int64)
  y = parent(x)()
  for i=0:div(degree(x), n)
    setcoeff!(y, i, coeff(x, n*i))
  end
  return y
end

doc"""
    inflate(f::PolyElem, n::Int64) -> PolyElem
> Given a polynomial $f$ in $x$, return $f(x^n)$, ie. multiply 
> all exponents by $n$.
"""
function inflate(x::PolyElem, n::Int64)
  y = parent(x)()
  for i=0:degree(x)
    setcoeff!(y, n*i, coeff(x, i))
  end
  return y
end

doc"""
    deflate(x::PolyElem) -> PolyElem
> Deflate the polynomial $f$ maximally, ie. find the largest $n$ s.th.
> $f$ can be deflated by $n$, ie. $f$ is actually a polynomial in $x^n$.
"""
function deflate(x::PolyElem)
  g = 0
  for i=0:degree(x)
    if coeff(x, i) != 0
      g = gcd(g, i)
      if g==1
        return x, 1
      end
    end
  end
  return deflate(x, g), g
end

function _hensel(f::PolyElem{T}, g::PolyElem{T}, h::PolyElem{T}, s::PolyElem{T}, t::PolyElem{T}) where T <: RingElem #from von zur Gathen: h needs to be monic
  @assert ismonic(h)
#  @assert isnilpotent(content(f-g*h))  #this guarantees useful lifting
#  @assert isnilpotent(content(g*s+h*t-1))
  e = f-g*h 
  q, r = divrem(s*e, h)
#  @assert s*e == q*h+r
  g = g+t*e+q*g
  h = h+r
  @assert ismonic(h)
  b = s*g+t*h-1
  c, d = divrem(s*b, h)
#  @assert s*b == c*h+d
  s = s-d
  t = t-t*b-c*g

  return g, h, s, t
end

#factors f as unit * monic 
#seems to not like 3*x^2+3*x+1 mod 108! mod 27 it is fine.
# requires some coefficient of f to be a unit
function fun_factor(f::PolyElem{<:RingElem})
  local g0
  local h0
  if isunit(lead(f))
    l= lead(f)
    return parent(f)(l), f*inv(l)
  end
  if isunit(f)
    return f, parent(f)(1)
  end
  t = gen(parent(f))
  g0 = parent(f)(0)
  for i=degree(f):-1:0
    if isunit(coeff(f, i))
      h0 = f - g0
      break
    else
      setcoeff!(g0, i, deepcopy(coeff(f, i)))
    end
  end

  #co-factors:
  g0 = parent(f)(0)
  setcoeff!(g0, degree(f) - degree(h0), lead(f))
  setcoeff!(g0, 0, lead(h0))
  s = parent(f)(inv(lead(h0)))
  h0 *= lead(s)
  t = parent(f)(0)
  g, h, s, t = _hensel(f, g0, h0, s, t)
  i = 1
  while g!= g0 || h != h0
#      @show content(g*s-t*h-1)
    i += 1
    g0 = g
    h0 = h
    g, h, s, t = _hensel(f, g0, h0, s, t)
    if i>20 #in general: loop forever... one could check that the
      # contents of f-gh and s*g+t*h - 1 is nilpotent.
      # this SHOULD ensure convergence
      @show f
      @show parent(f)
      @show g, h, s, t
      @show content(f-g*h)
      @show content(g*s-t*h-1)
      error("too long")
    end
  end

  return g0, h0
end

doc"""
    Base.rand(Rt::PolyRing{T}, n::Int) where T <: ResElem{S} where S <: Union{fmpz, Integer} -> PolElem{T}
> Find a random polynomial of degree(n)
"""
function Base.rand(Rt::PolyRing{T}, n::Int) where T <: ResElem{S} where S <: Union{fmpz, Integer}
  f = Rt()
  R = base_ring(Rt)
  for i=0:n
    setcoeff!(f, i, rand(R))
  end
  return f
end

doc"""
    gcd_sircana(f::PolyElem{T}, g::PolyElem{T}) where T <: ResElem{S} where S <: Union{fmpz, Integer} -> T
> The 'gcd' of $f$ anf $g$ using a quadratic-time algorithm.
"""
function gcd_sircana(f::PolyElem{T}, g::PolyElem{T}) where T <: ResElem{S} where S <: Union{fmpz, Integer}
  Nemo.check_parent(f, g)
  @assert typeof(f) == typeof(g)
  Rt = parent(f)
  R = base_ring(Rt)
  m = fmpz(modulus(R))
  e, p = ispower(m)
  easy = isprime(p)
  @assert easy #for now...

  while !iszero(g)
    @show cg = content(g)
    if !isunit(cg)
      for i=0:degree(g)
        setcoeff!(g, i, divexact(coeff(g, i), cg))
      end
    end
    if !isunit(lead(g))
      u, g = fun_factor(g)
    end
    @show f, g = g, (f%g)
  end
  c = canonical_unit(lead(f))
  f = divexact(f, c)
  return f
end


doc"""
    resultant_sircana(f::PolyElem{T}, g::PolyElem{T}) where T <: ResElem{S} where S <: Union{fmpz, Integer} -> T
> The resultant of $f$ anf $g$ using a quadratic-time algorithm.
"""
function resultant_sircana(f::PolyElem{T}, g::PolyElem{T}) where T <: ResElem{S} where S <: Union{fmpz, Integer}
  Nemo.check_parent(f, g)
  @assert typeof(f) == typeof(g)
  Rt = parent(f)
  R = base_ring(Rt)
  m = fmpz(modulus(R))
  e, p = ispower(m)
  easy = isprime(p)

  Zx = PolynomialRing(FlintZZ)[1]

  res = R(1)

  while true
    if degree(f) < 1 && degree(g) < 1
      if iszero(f) || iszero(g)
        res *= R(0)
      else
        res *= R(1)
      end
      return res
    end

    if degree(f) < 1
      res *= lead(f)^degree(g)
      return res
    end

    if degree(g) < 1
      res *= lead(g)^degree(f)
      return res
    end

    c, f = primsplit(f)
    if !isone(c)
      res *= c^degree(g)
    end

    c, g = primsplit(g)
    if !isone(c)
      res *= c^degree(f)
    end

    if degree(f) < degree(g)
      res *= (-1)^(degree(f)*degree(g))
      f, g = g, f
    end

    #want f % g which works iff lead(g) | lead(f)

    if isunit(lead(g)) #accelerate a bit...possibly.
      q, r = divrem(f, g)
      res *= lead(g)^(degree(f) - degree(r))
      res *= R(-1)^(degree(g)*(degree(f) - degree(r)))
      f = r
      continue
    end

    if gcd(lift(lead(f)), m)  % gcd(lift(lead(g)), m) == 0
      q = divexact(lead(f), lead(g))
      ff = f - q*g*gen(Rt)^(degree(f) - degree(g))
      @assert degree(f) > degree(ff)
      res *= lead(g)^(degree(f) - degree(ff))
      res *= R(-1)^(degree(g)*(degree(f) - degree(ff)))
      f = ff
      continue
    end
    break
  end

  #factoring case, need to split the ring as well.
  #merde : we need a coprime factorisation: take
  # 6t^2+2t+3 mod 36....
  if easy
    cp = [m]
  else
    cp = [gcd(lift(coeff(g, i)), m) for i=0:degree(g)]
    push!(cp, m)
    cp = [x for x = cp if !iszero(x)]
    cp = coprime_base(cp)
    cp = [x for x = cp if !isunit(x)] #error: [1, 1, 3, 27] -> [1,3]
  end
  resp = fmpz[]
  pg = fmpz[]
  for p = cp
    lg = p^valuation(m, p)
    push!(pg, lg)

    if lg != m
      R1 = ResidueRing(FlintZZ, S(lg), cached=false)
      R1t = PolynomialRing(R1, cached=false)[1]
      #g is bad in R1, so factor it
      gR1 = R1t(lift(Zx, g))
      fR1 = R1t(lift(Zx, f))
    else
      gR1 = g
      fR1 = f
      R1 = R
      R1t = Rt
    end

    if degree(fR1) < degree(f) &&
       degree(gR1) < degree(g)
       res1 = R1(0)
    elseif degree(fR1) < degree(f)
        res1 = R1(-1)^(degree(g) * (degree(f) - degree(fR1))) *
               lead(gR1)^(degree(f) - degree(fR1))
    elseif degree(gR1) < degree(g)
        res1 = lead(fR1)^(degree(g) - degree(gR1))
    else
        res1 = R1(1)
    end

    if !isunit(lead(gR1))
      g1, g2 = fun_factor(gR1)
    
      #careful: lead(g) = 0 mod lg is possible, so the degree drops!
      #from Wiki:
      # phi: R -> S
      # phi(res(f, g)) = res(phi(f), phi(g)) if the degrees are the same
      #                = 0                   if both degrees drop (zero column in 
      #                                         sylvester matrix)
      #                = (-1)^(delta(f)*deg(g))*
      #                  phi(l(g))^delta(f)  if only degree(f) drops
      #                = phi(l(f))^delta(g)  if only degree(g) drops
      #
      # we use res(f, gh) = res(f, g)res(f, h) which seems to be true in general                  
      #next: res(fR1, gR1) = res(phi(f), g1)
      #g1 is = 1 mod p
      #however, reverse(fR1) can have a smaller degree then fR1 (eg. x^2 -> 1)
      # res(f, g) = t(g)^delta(f) * (-1)^(deg(g)*delta(f)) * res(rev(f), rev(g))
      # there is a (-1)^deg(f)*deg(g) from Wiki for the reverse on top.

      res1 *= resultant_sircana(reverse(fR1), reverse(g1))
      v = valuation(fR1, gen(parent(fR1))) 
           #should be delta(f) = degree(rev(f)) - degree(f)
      res1 *= constant_coefficient(g1)^v*R1(-1)^(v*degree(g1))
      res1 *= R1(-1)^(degree(g1)*degree(fR1))

      res1 *= resultant_sircana(fR1, g2)
      push!(resp, lift(res1))
    else
      #gR1 has a invertible leading coeff
      res1 *= resultant_sircana(fR1, gR1)
      push!(resp, lift(res1))
    end
  end
  res *= length(cp)==1 ? R(resp[1]) : R(crt(resp, pg))
  return res
end


#key idea (Carlo): if g = ab and a is a unit mod p, then it is actually a unit 
# in Z/p^kZ, hence the ideal (f, g) = (f, b) where b is now monic.
#Thus rres(f,g ) = rres(f, b).... and the division can continue
doc"""
    rres(f::PolyElem{T}, g::PolyElem{T}) where T <: ResElem{S} where S <: Union{fmpz, Integer} -> T
> The reduced resultant of $f$ and $g$ using a quadratic-time algorithm.
> That is a generator for the $(f, g) \cap Z$
"""
function rres(f::PolyElem{T}, g::PolyElem{T}) where T <: ResElem{S} where S <: Union{fmpz, Integer}
  Nemo.check_parent(f, g)
  return rres_sircana(f, g)
end

doc"""
    rres(f::fmpz_poly, g::fmpz_poly) -> fmpz
> The reduced resultant of $f$ and $g$,
> that is a generator for the ideal $(f, g) \cap Z$
"""
function rres(f::fmpz_poly, g::fmpz_poly)
  return rres_bez(f,g)
end

function rres_sircana(f::PolyElem{T}, g::PolyElem{T}) where T <: ResElem{S} where S <: Union{fmpz, Integer}
  Nemo.check_parent(f, g)
  @assert typeof(f) == typeof(g)
  Rt = parent(f)
  R = base_ring(Rt)
  m = fmpz(modulus(R))
  e, p = ispower(m)
  easy = isprime(p)

  Zx = PolynomialRing(FlintZZ)[1]

  while true
    if degree(f) < 1 && degree(g) < 1
      if iszero(f) || iszero(g)
        res = R(0)
      else
        res = R(gcd(lift(lead(f)), lift(lead(g))))
      end
      return res
    end

    if degree(f) < degree(g)
      f, g = g, f
    end

    if degree(g) < 1
      if !isunit(lead(f))
        #need the constant coeff * the annihilator of the others...
        a = coeff(f, 1)
        for i = 2:degree(f)
          a = gcd(a, coeff(f, i))
          if isone(a)
            break
          end
        end
        a = annihilator(a)
        if iszero(a)
          return lead(g)
        else
          return gcd(lead(g), a*constant_coefficient(f))
        end
      else
        return gcd(R(0), constant_coefficient(g))
      end
    end

    if !isunit(lead(g))
      c, g = primsplit(g)
      if easy
        cp = [m]
      else
        cp = [gcd(lift(coeff(g, i)), m) for i=0:degree(g)]
        push!(cp, m)
        cp = [x for x = cp if !iszero(x)]
        cp = coprime_base(cp)
        cp = [x for x = cp if !isunit(x)] #error: [1, 1, 3, 27] -> [1,3]
      end
      resp = fmpz[]
      pg = fmpz[]
      for p = cp
        lg = p^valuation(m, p)
        push!(pg, lg)

        if lg != m
          R1 = ResidueRing(FlintZZ, S(lg), cached=false)
          R1t = PolynomialRing(R1, cached=false)[1]
          #g is bad in R1, so factor it
          gR1 = R1t(lift(Zx, g))
          fR1 = R1t(lift(Zx, f))
        else
          gR1 = g
          fR1 = f
          R1 = R
          R1t = Rt
        end
        if isunit(lead(gR1))
          g2 = gR1
        else
          g1, g2 = fun_factor(gR1)
        end
        push!(resp, lift(lift(c)*rres_sircana(fR1, g2)))
      end
      res = length(cp)==1 ? R(resp[1]) : R(crt(resp, pg))
      return gcd(R(0), res)
    end

    q, f = divrem(f, g)
  end
end

doc"""
    rresx(f::PolyElem{ResElem{fmpz}}, g::PolyElem{ResElem{fmpz}}) -> r, u, v
> The reduced resultant $r$ and polynomials $u$ and $v$ s.th.
> $r = uf+vg$ and $\langle r\rangle = \langle f, g\rangle\cap \mathbb Z$.
"""
function rresx(f::PolyElem{T}, g::PolyElem{T}) where T <: ResElem{S} where S <: Union{fmpz, Integer}
  Nemo.check_parent(f, g)
  return rresx_sircana(f, g)
end

function rresx_sircana(f::PolyElem{T}, g::PolyElem{T}) where T <: ResElem{S} where S <: Union{fmpz, Integer}
  Nemo.check_parent(f, g)
  @assert typeof(f) == typeof(g)
  @assert isunit(lead(f)) || isunit(lead(g)) #can be weakened to invertable lead
  res::T, u::PolyElem{T}, v::PolyElem{T} = _rresx_sircana(f, g)::Tuple{T, PolyElem{T}, PolyElem{T}}
  if !iszero(res)
    cu = canonical_unit(res)
    cu = inv(cu)
    res *= cu
    u *= cu
    v *= cu
  end
  if isunit(lead(g))
    q::PolyElem{T}, r::PolyElem{T} = divrem(u, g)
    return res, r, v+q*f
  else
    q, r = divrem(v, f)
    return res, u+q*g, r
  end
end

function _rresx_sircana(f::PolyElem{T}, g::PolyElem{T}) where T <: ResElem{S} where S <: Union{fmpz, Integer}
  Nemo.check_parent(f, g)
  @assert typeof(f) == typeof(g)

  Rt = parent(f)
  R = base_ring(Rt)
  Zx = FlintZZ["x"][1]
  m::fmpz = fmpz(modulus(R))
  e, p::fmpz = ispower(m)
  easy = isprime(p)

  u::PolyElem{T}, v::PolyElem{T} = Rt(0), Rt(1)
  U::PolyElem{T}, V::PolyElem{T} = Rt(1), Rt(0)
#  res::T, uu::T, vv::T

#  u, v = Rt(0), Rt(1)  #g = u f_in + v g_in
#  U, V = Rt(1), Rt(0)  #f = U f_in + V g_in


  Zx = PolynomialRing(FlintZZ)[1]

  while true
    if degree(f) < 1 && degree(g) < 1
      if iszero(f) || iszero(g)
        res = R(0)
        u = Rt(0)
        v = Rt(0)
      else
        res, uu, vv = gcdx(lead(f), lead(g)) 
        #res = uu*f + vv*g = uu*(U f_in + V g_in) + vv*(u f_in + v g_in)
        #    = uu*U + vv*u  uu*V + vv*v
        u, v = (uu*U + vv*u), (uu*V + vv*v)
      end
      return res, u, v
    end

    if degree(f) < degree(g)
      f, g = g, f
      U, u = u, U
      V, v = v, V
    end

    if degree(g) < 1
      if !isunit(lead(f))
        #need the constant coeff * the annihilator of the others...
        a = coeff(f, 1)
        for i = 2:degree(f)
          a = gcd(a, coeff(f, i))
          if isone(a)
            break
          end
        end
        a = annihilator(a)
        if iszero(a)
          return lead(g), u, v
        else
          res, uu, vv = gcdx(a*constant_coefficient(f), lead(g))
          u, v = (uu*a*U + vv*u), (uu*a*V + vv*v)

          return res, u, v
        end
      else
        return constant_coefficient(g), u, v
      end
    end

    if !isunit(lead(g))
      c, g = primsplit(g)
      if easy
        cp = [m]
      else
        cp = [gcd(lift(coeff(g, i)), m) for i=0:degree(g)]
        push!(cp, m)
        cp = [x for x = cp if !iszero(x)]
        cp = coprime_base(cp)
        cp = [x for x = cp if !isunit(x)] #error: [1, 1, 3, 27] -> [1,3]
      end
      resp = fmpz[]
      resB = []
      pg = fmpz[]
      for p = cp
        lg = p^valuation(m, p)
        push!(pg, lg)

        #gR1::PolyElem{T}, fR1::PolyElem{T}
        #c::T
        #g1::PolyElem{T}, g2::PolyElem{T}
        if lg != m
          R1 = ResidueRing(FlintZZ, S(lg), cached=false)
          R1t = PolynomialRing(R1, cached=false)[1]
          #g is bad in R1, so factor it
          gR1 = R1t(lift(Zx, g))
          fR1 = R1t(lift(Zx, f))
        else
          gR1 = g
          fR1 = f
          R1 = R
          R1t = Rt
        end
        if iszero(R1(lift(c)))
          push!(resp, fmpz(0))
          push!(resB, (R1t(0), R1t(1))) #relation need to be primitive
        else
          if isunit(lead(gR1))
            g2 = gR1
            g1 = R1t(1)
          else
            g1, g2 = fun_factor(gR1)
          end
          @assert isunit(g1)
          rr, uu, vv = rresx_sircana(fR1, g2)
          push!(resp, lift(lift(c)*rr))
          push!(resB, (uu*lift(c), inv(g1)*vv))
        end
      end
      if length(cp) == 1
        res, u_, v_ = R(resp[1]), Rt(resB[1][1]), Rt(resB[1][2])
      else
        ce = crt_env(pg)
        res = R(crt(resp, ce))
        u_ = Rt(induce_crt([x[1] for x = resB], ce))
        v_ = Rt(induce_crt([x[2] for x = resB], ce))
      end
      # f = U*f_in + V*g_in
      # g = u*f_in + v*g_in
      # r = u_ * f + v_ * g 

      (u_*U + v_*u), (u_*V + v_*v)
      return res, (u_*U + v_*u), (u_*V + v_*v)
    end

    q, f = divrem(f, g)
    #f -> f-qg, so U*f_in + V * g_in -> ...
    U = U - q*u
    V = V - q*v
  end
end

function my_divrem(f::PolyElem{T}, g::PolyElem{T}) where T <: ResElem{S} where S <: Union{fmpz, Integer}
  g1, g2 = fun_factor(g)
  if degree(g2) < 1 # g2 is monic, so it's 1
    return parent(f)(0), g2
  end
  u = invmod(g1, g2)
  q, r = divrem(f, g2)
  q, r = divrem(r*u, g2)
  return g1*r, g2
end  

#polynomial remainder sequence - almost
function prs_sircana(f::PolyElem{T}, g::PolyElem{T}) where T <: ResElem{S} where S <: Union{fmpz, Integer}
  Nemo.check_parent(f, g)
  @assert typeof(f) == typeof(g)
  Rt = parent(f)
  R = base_ring(Rt)
  m = fmpz(modulus(R))
  e, p = ispower(m)
  easy = isprime(p)
  @assert easy

  Zx = PolynomialRing(FlintZZ)[1]

  rs = []

  while degree(g) >0
    g *= inv(canonical_unit(lead(g)))
    c, gg = primsplit(g)
    @show f, (g, mu) = gg, my_divrem(f, gg)
    push!(rs, (c, gg, mu))
  end
  return rs, g
end



function Nemo.gcd(a::ResElem{T}, b::ResElem{T}) where T <: Union{Integer, fmpz}
  m = modulus(a)
  return parent(a)(gcd(gcd(a.data, m), b.data))
end

function Nemo.gcdx(a::ResElem{T}, b::ResElem{T}) where T <: Union{Integer, fmpz}
  m = modulus(a)
  R = parent(a)
  g, u, v = gcdx(fmpz(a.data), fmpz(b.data))
  G, U, V = gcdx(g, fmpz(m))
  return R(G), R(U)*R(u), R(U)*R(v)
end

doc"""
    annihilator(a::ResElem{fmpz}) -> r
    annihilator(a::ResElem{Integer}) -> r
> The annihilator of $a$, ie. a generator for the annihilator ideal
> $\{x | xa = 0\} = \langle r\rangle$
"""
function annihilator(a::ResElem{T}) where T <: Union{Integer, fmpz}
  R = parent(a)
  m = modulus(R)
  return R(divexact(m, gcd(m, a.data)))
end

doc"""
    isunit(f::Union{fmpz_mod_poly,nmod_poly}) -> Bool
> Tests if $f$ is a unit in the polynomial ring, ie. if 
> $f = u + n$ where $u$ is a unit in the coeff. ring
> and $n$ is nilpotent.
"""
function Nemo.isunit(f::Union{fmpz_mod_poly,nmod_poly}) 
  if !isunit(constant_coefficient(f))
    return false
  end
  for i=1:degree(f)
    if !isnilpotent(coeff(f, i))
      return false
    end
  end
  return true
end

doc"""
    isnilpotent(a::ResElem{fmpz}) -> Bool
    isnilpotent(a::ResElem{Integer}) -> Bool
> Tests iff $a$ is nilpotent.
"""
function isnilpotent(a::ResElem{T}) where T <: Union{Integer, fmpz}
  #a is nilpontent if it is divisible by all primes divising the modulus
  # the largest exponent a prime can divide is nbits(m)
  l = nbits(modulus(a))
  return iszero(a^l)
end

function iszerodivisor(f::Union{fmpz_mod_poly,nmod_poly})
  c = content(f)
  return isnilpotent(c)
end

function Nemo.inv(f::Union{fmpz_mod_poly,nmod_poly}) 
  if !isunit(f)
    error("impossible inverse")
  end
  g = parent(f)(inv(trailing_coefficient(f)))
  #lifting: to invert a, start with an inverse b mod m, then
  # then b -> b*(2-ab) is an inverse mod m^2
  # starting with this g, and using the fact that all coeffs are nilpotent
  # we have an invers modulo s.th. nilpotent. Hence it works
  c = f*g
  while !isone(c)
    g = g*(2-c)
    c = f*g
  end
  return g
end

function Nemo.invmod(f::T, M::T) where T <: Union{fmpz_mod_poly,nmod_poly}
  if !isunit(f)
    error("impossible inverse")
  end
  if !isunit(lead(M))
    error("modulus must be monic")
  end
  g = parent(f)(inv(trailing_coefficient(f)))
  #lifting: to invert a, start with an inverse b mod m, then
  # then b -> b*(2-ab) is an inverse mod m^2
  # starting with this g, and using the fact that all coeffs are nilpotent
  # we have an invers modulo s.th. nilpotent. Hence it works
  c = f*g
  q, c = divrem(c, M)
  while !isone(c)
    g = g*(2-c)
    q, g = divrem(g, M)
    c = f*g
    q, c = divrem(c, M)
  end
  return g
end


#for testing: the obvious(?) naive method(s)
function rres_hnf(f::PolyElem{T}, g::PolyElem{T}) where T <: ResElem{S} where S <: Union{fmpz, Integer}
  Nemo.check_parent(f, g)
  @assert typeof(f) == typeof(g)
  R = base_ring(f)
  Zx = FlintZZ["x"][1]
  s = Nemo.Generic.sylvester_matrix(lift(Zx, f), lift(Zx, g))
  h = hnf(s)
  return gcd(R(0), R(h[rows(h), cols(h)]))
end

function rres_bez(f::PolyElem{T}, g::PolyElem{T}) where T <: ResElem{S} where S <: Union{fmpz, Integer}
  Nemo.check_parent(f, g)
  @assert typeof(f) == typeof(g)
  R = base_ring(f)
  Zx = FlintZZ["x"][1]
  Qx = FlintQQ["x"][1]
  g, q, w = gcdx(Qx(lift(Zx, f)), Qx(lift(Zx, g)))
  return gcd(R(0), R(lcm(denominator(q), denominator(w))))
end

function rres_hnf(f::fmpz_poly, g::fmpz_poly)
  Nemo.check_parent(f, g)
  @assert typeof(f) == typeof(g)
  s = Nemo.Generic.sylvester_matrix(f, g)
  h = hnf(s)
  return abs(h[rows(h), cols(h)])
end

function rres_bez(f::fmpz_poly, g::fmpz_poly)
  Nemo.check_parent(f, g)
  @assert typeof(f) == typeof(g)
  Qx = FlintQQ["x"][1]
  g, q, w = gcdx(Qx(f), Qx(g))
  return lcm(denominator(q), denominator(w))
end

doc"""
    rresx(f::fmpz_poly, g::fmpz_poly) -> r, u, v
> The reduced resultant, ie. a generator for the intersection
> of the ideal generated by $f$ and $g$ with the integers.
> As well as polynomials $u$ and $v$ s.th. $r = uf+vg$, 
> $\deg u < \deg g$ and $\deg v < \deg f$.
"""
function rresx(f::fmpz_poly, g::fmpz_poly)
  Nemo.check_parent(f, g)
  @assert typeof(f) == typeof(g)
  Qx = FlintQQ["x"][1]
  g, q, w = gcdx(Qx(f), Qx(g))
  l = lcm(denominator(q), denominator(w))
  Zx = parent(f)
  return l, Zx(l*q), Zx(l*w)
end

doc"""
    xxgcd(a::ResElem{fmpz}, b::ResElem{fmpz}) -> g, e, f, u, v
    xxgcd(a::ResElem{Integer}, b::ResElem{Integer}) -> g, e, f, u, v
> Coputes $g = \gcd(a, b)$, the Bezout coefficients, $e$, $f$ s.th.
> $g = ea+fb$ and $u$, $v$ s.th. $ev-fu = 1$, $gu = a$ and $gv = b$
"""
function xxgcd(a::ResElem{S}, b::ResElem{S}) where S <: Union{fmpz, Integer}
  g, e, f = gcdx(a, b)
  if iszero(g)
    return g, e, f, f, e
  else
    return g, e, f, divexact(a, g), divexact(b, g)
  end
end

doc"""
    primsplit!(f::PolyElem{ResElem{fmpz}}) -> c, f
    primsplit!(f::PolyElem{ResElem{Integer}}) -> c, f
> Computes the contents $c$ and the primitive part of $f$ destructively.   
"""
function primsplit!(f::PolyElem{T}) where T <: ResElem{S} where S <: Union{fmpz, Integer}

  d = degree(f)
  if d == 0
    if iszero(f)
      return base_ring(parent(f))(1), f
    end
    c = canonical_unit(coeff(f, 0))
    setcoeff!(f, 0, 1)
    return inv(c)*coeff(f, 0), f
  end

  g = coeff(f, 0)
  setcoeff!(f, 0, 1)
  for i=1:d
    h, _, _, u, v = xxgcd(g, coeff(f, i))
    setcoeff!(f, i, v)
    if  g != h
      for j=0:i-1
        setcoeff!(f, j, u*coeff(f, j))
      end
    end
    g = h
    if isone(g)
      return g, f
    end
  end
  return g, f
end

doc"""
    primsplit(f::PolyElem{ResElem{fmpz}}}) -> c, f
    primsplit(f::PolyElem{ResElem{Integer}}}) -> c, f
> Computes the contents $c$ and the primitive part of $f$.
"""
function primsplit(f::PolyElem{T}) where T <: ResElem{S} where S <: Union{fmpz, Integer}
  g = deepcopy(f)
  return primsplit!(g)
end

immutable PolyCoeffs{T <: PolyElem} 
  f::T
end  

function coefficients(f::PolyElem)
  return PolyCoeffs(f)
end

function Base.start(a::PolyCoeffs)
  return 0
end

function Base.next(a::PolyCoeffs, b::Int)
  return coeff(a.f, b), b+1
end

function Base.done(a::PolyCoeffs, b::Int)
  return b > degree(a.f)
end

function Base.length(a::PolyCoeffs)
  return length(a.f)
end

function Base.endof(a::PolyCoeffs)
  return degree(a.f)
end

function Base.getindex(a::PolyCoeffs, i::Int)
  return coeff(a.f, i)
end


doc"""
    resultant_valuation(f::PolyElem{T}, g::PolyElem{T}) where T <: ResElem{S} where S <: Union{fmpz, Integer} -> T
> A generator for the ideal of the resultant of $f$ anf $g$ using a quadratic-time algorithm.
> One of the two polynomials must be monic.
"""
function resultant_ideal(f::PolyElem{T}, g::PolyElem{T}) where T <: ResElem{S} where S <: Union{fmpz, Integer}
  #The algorithm is the same as the resultant. We assume that one fo the 2 polynomials is monic. Under this assumption, at every
  #step the same is true and we can discard the unti obtained from the fun_factor function
  Nemo.check_parent(f, g)
  @assert typeof(f) == typeof(g)
  Rt = parent(f)
  R = base_ring(Rt)
  m = fmpz(modulus(R))
  e, p::fmpz = ispower(m)
  easy = isprime(p)
  
  if easy
    return resultant_ideal_pp(f,g)
  end
  
  #Some initial checks
  res = R(1)
  if degree(f) < 1 && degree(g) < 1
    if iszero(f) || iszero(g)
      return R(0)
    end
    return res
  end
  
  if degree(f) < 1
    res *= lead(f)^degree(g)
    return res
  end

  c, f = primsplit(f)
  if !isone(c)
    res *= R(c)^degree(g)
  end

  c, g = primsplit(g)
  if !isone(c)
    res *= R(c)^degree(f)
  end
  
  if degree(f) < degree(g)
    f, g = g, f
  end
  
  if iszero(res)
    return res
  end

  
  #Now, I can safely assume that the degree of f is always greater than the degree of g
  while true
    
    if degree(g) < 1
      res *= lead(g)^degree(f)
      return res
    end
  
    c, g = primsplit(g)
    if !isone(c)
      res *= R(c)^degree(f)
    end

    if iszero(res)
      return res
    end
    #want f % g which works iff lead(g) | lead(f)

    if isunit(lead(g)) #accelerate a bit...possibly.
      f = rem(f, g)
      f, g = g, f
      continue
    end
    break
  end

  # factoring case, need to split the ring as well.
  # we need a coprime factorisation and then we go recursively
  if easy
    return resultant_valuation_pp(f, g)
  else
    #If res is not coprime to the modulus, I can continue the computations modulo a smaller one.
    s = gcd(m, lift(res))
    if !isone(s)
      m = divexact(m, s)
    end
    cp = [gcd(lift(coeff(g, i)), m) for i=0:degree(g)]
    push!(cp, m)
    cp = [x for x = cp if !iszero(x)]
    cp = coprime_base(cp)
    cp = [x for x = cp if !isunit(x)] #error: [1, 1, 3, 27] -> [1,3]
    resp = fmpz[]
    pg = fmpz[]
    for p = cp
      lg = p^valuation(m, p)
      push!(pg, lg)

      if lg != m
        R1 = ResidueRing(FlintZZ, S(lg), cached = false)
        R1t = PolynomialRing(R1, cached = false)[1]
        #g is bad in R1, so factor it
        gR1 = R1t(lift(Zx, g))
        fR1 = R1t(lift(Zx, f))
      else
        gR1 = g
        fR1 = f
        R1 = R
        R1t = Rt
      end
  
      if degree(fR1) < degree(f) && degree(gR1) < degree(g)
        res1 = R1(0)
      elseif degree(fR1) < degree(f)
        res1 = lead(gR1)^(degree(f) - degree(fR1))
      else
        res1 = R1(1)
      end
  
      if !isunit(lead(gR1))
        g1, g2 = fun_factor(gR1)
        res1 *= resultant_ideal(fR1, g2)
        push!(resp, lift(res1))
      else
        #gR1 has a invertible leading coeff
        res1 *= resultant_ideal(fR1, gR1)
        push!(resp, lift(res1))
      end
    end
    res *=  lift(R(crt(resp, pg)))
    return res
  end
end

function resultant_ideal_pp(f::PolyElem{T}, g::PolyElem{T}) where T <: ResElem{S} where S <: Union{fmpz, Integer}
  #The algorithm is the same as the resultant. We assume that one fo the 2 polynomials is monic. Under this assumption, at every
  #step the same is true and we can discard the unti obtained from the fun_factor function
  Nemo.check_parent(f, g)
  @assert typeof(f) == typeof(g)
  Rt = parent(f)
  R = base_ring(Rt)
  pn = fmpz(R.modulus)
  
  
  #Some initial checks
  if degree(f) < 1 && degree(g) < 1
    if iszero(f) || iszero(g)
      return R(0)
    else
      return R(1)
    end
  end

  res = R(1)
  
  if degree(f) < 1
    res *= lead(f)^degree(g)
    return res
  end

  if degree(g) < 1
    res *= lead(g)^degree(f)
    return res
  end

  c, f = primsplit(f)
  if !isone(c)
    res *= R(c)^degree(g)
  end

  c, g = primsplit(g)
  if !isone(c)
    res *= R(c)^degree(f)
  end
  
  if degree(f) < degree(g)
    f, g = g, f
  end
  
  if iszero(res)
    return res
  end
  
  while true
    #want f % g which works iff lead(g) | lead(f)

    if isunit(lead(g)) #accelerate a bit...possibly.
      f = rem(f, g)
      if degree(f) < 1
        res *= lead(f)^degree(g)
        return res
      end
      c, f = primsplit(f)
      if !isone(c)
        res *= R(c)^degree(g)
      end
      f, g = g, f
    else
      s = gcd(lift(res), pn)
      if !isone(s)
        new_pn = divexact(pn, s)
        Zx = PolynomialRing(FlintZZ, "x")[1]
        R1 = ResidueRing(FlintZZ, new_pn, cached = false)
        R1t = PolynomialRing(R1, "y", cached = false)[1]
        f1 = R1t(lift(Zx,f))
        g2 = R1t(lift(Zx,g))
        g3, g2 = fun_factor(g2)
        return res*R(lift(resultant_ideal_pp(f1, g2)))
      end
      g1, g = fun_factor(g)  
      if degree(g) < 1
        return res*lead(g)^degree(f)
      end
    end
  end

end


################################################################################
#
#  fmpq_poly with denominator 1 to fmpz_poly
#
################################################################################

function (a::FmpzPolyRing)(b::fmpq_poly)
  (!isone(denominator(b))) && error("Denominator has to be 1")
  z = a()
  ccall((:fmpq_poly_get_numerator, :libflint), Void,
              (Ref{fmpz_poly}, Ref{fmpq_poly}), z, b)
  return z
end

################################################################################
#
#  Power sums
#
################################################################################

doc"""
    polynomial_to_power_sums(f::PolyElem{T}, n::Int=degree(f)) -> Array{T, 1}
> Uses Newton (or Newton-Girard) formulas to compute the first $n$
> power sums from the coefficients of $f$.
"""
function polynomial_to_power_sums(f::PolyElem{T}, n::Int=degree(f)) where T <: FieldElem
  d = degree(f)
  R = base_ring(f)
  S = PowerSeriesRing(R, n+1, "gen(S)")[1]
  #careful: converting to power series and derivative do not commute
  #I also don't quite get this: I thought this was just the log,
  #but it isn't
  A = S([coeff(reverse(derivative(f)), i) for i=0:d-1], d, n+1, 0)
  B = S([coeff(reverse(f), i) for i=0:d], d+1, n+1, 0)
  L = A*inv(B)
  s = [coeff(L, i) for i=1:n]
  return s
end

#plain vanilla recursion
function polynomial_to_power_sums(f::PolyElem{T}, n::Int=degree(f)) where T 
  d = degree(f)
  R = base_ring(f)
  E = T[(-1)^i*coeff(f, d-i) for i=0:min(d, n)] #should be the elementary symm.
  while length(E) <= n
    push!(E, R(0))
  end
  P = T[]

  push!(P, E[1+1])
  for k=2:n
    push!(P, (-1)^(k-1)*k*E[k+1] + sum((-1)^(k-1+i)*E[k-i+1]*P[i] for i=1:k-1))
  end
  return P
end

doc"""
    power_sums_to_polynomial(P::Array{T, 1}) -> PolyElem{T}
> Uses the Newton (or Newton-Girard) identities to obtain the polynomial
> coefficients (the elementary symmetric functions) from the power sums.
"""
function power_sums_to_polynomial(P::Array{T, 1}) where T <: FieldElem
  d = length(P)
  R = parent(P[1])
  S = PowerSeriesRing(R, d, "gen(S)")[1]
  s = S(P, length(P), d, 0)
  if !false
    r = - integral(s)
    r = exp(r)
  end

  if false
    r = S(T[R(1), -P[1]], 2, 2, 0) 
    la = [d+1]
    while la[end]>1
      push!(la, div(la[end]+1, 2))
    end
    n = length(la)-1
    while n > 0
      set_prec!(r, la[n])
      rr = derivative(r)*inv(r)
      md = -(rr+s)
      m = S([R(1)], 1, la[n], 0)+integral(md)
      r *= m
      n -= 1
    end
    println("new exp $r")
  end
  d = Nemo.pol_length(r)
  v = valuation(r)
  @assert v==0
  while d>=0 && iszero(Nemo.polcoeff(r, d))
    d -= 1
  end
  return PolynomialRing(R, cached = false)[1]([Nemo.polcoeff(r, d-i) for i=0:d])
end

function power_sums_to_polynomial(P::Array{T, 1}) where T
  E = T[1]
  R = parent(P[1])
  last_non_zero = 0
  for k=1:length(P)
    push!(E, divexact(sum((-1)^(i-1)*E[k-i+1]*P[i] for i=1:k), R(k)))
    if E[end] != 0
      last_non_zero = k
    end
  end
  E = E[1:last_non_zero+1]
  d = length(E) #the length of the resulting poly...
  for i=1:div(d, 2)
    E[i], E[d-i+1] = (-1)^(d-i)*E[d-i+1], (-1)^(i-1)*E[i]
  end
  return PolynomialRing(R, cached = false)[1](E)
end

##############################################################
# all of this should be in Nemo/AbstractAlgebra
#
#TODO:
# expand systematically for all finite fields
# and for fmpz/fmpq poly
# for fun: ispower(a::nf_elem)
#

function factor(f::fmpq_poly, R::NmodRing)
  Rt, t = PolynomialRing(R, "t", cached=false)
  return factor(Rt(f))
end

function factor(f::fmpz_poly, R::NmodRing)
  Rt, t = PolynomialRing(R, "t", cached=false)
  return factor(Rt(f))
end

function roots(f::fmpq_poly, R::Nemo.FqNmodFiniteField)
  Rt, t = PolynomialRing(R, "t", cached=false)
  fp = FlintZZ["t"][1](f*denominator(f))
  fpp = Rt(fp)
  return roots(fpp)
end

function roots(f::fmpq_poly, R::Nemo.NmodRing)
  Rt, t = PolynomialRing(R, "t", cached=false)
  fp = FlintZZ["t"][1](f*denominator(f))
  fpp = Rt(fp)
  return roots(fpp)
end

function ispower(a::Nemo.fq_nmod, m::Int)
  s = size(parent(a))
  if gcd(s-1, m) == 1
    return true, a^invmod(m, s-1)
  end
  St, t = PolynomialRing(parent(a), "t", cached=false)
  f = t^m-a
  rt = roots(f)
  if length(rt) > 0
    return true, rt[1]
  else
    return false, a
  end
end

function roots(f::T) where T <: Union{fq_nmod_poly, fq_poly} # should be in Nemo and
                                    # made available for all finite fields I guess.
  q = size(base_ring(f))
  x = gen(parent(f))
  if degree(f) < q
    x = powmod(x, q, f)-x
  else
    x = x^Int(q)-x
  end
  f = gcd(f, x)
  l = factor(f).fac
  return elem_type(base_ring(f))[-trailing_coefficient(x) for x = keys(l) if degree(x)==1]
end

# generic fall back
# ...
function roots(f::PolyElem)
  lf = factor(f)
  return elem_type(base_ring(f))[-trailing_coefficient(x) for x= keys(lf.fac) if degree(x)==1]
end    

function ispower(a::RingElem, n::Int)
  if isone(a) || iszero(a)
    return true, a
  end
  if isone(-a) && isodd(n)
    return true, a
  end
  R = parent(a)
  Rt, t = PolynomialRing(R, "t", cached = false)
  r = roots(t^n-a)
  if length(r) == 0
    return false, a
  else
    return true, r[1]
  end
end

function root(a::RingElem, n::Int)
  fl, b = ispower(a, n)
  fl || error("element does not have a $n-th root")
  return b
end

function setcoeff!(z::fq_nmod_poly, n::Int, x::fmpz)
   ccall((:fq_nmod_poly_set_coeff_fmpz, :libflint), Void,
         (Ptr{fq_nmod_poly}, Int, Ptr{fmpz}, Ptr{FqNmodFiniteField}),
         &z, n, &x, &base_ring(parent(z)))
     return z
end

<<<<<<< HEAD

###############################################################################
#
#  Sturm sequence
#
###############################################################################
#See Wikipedia as a reference
function sturm_sequence(f::fmpq_poly)

  g = f
  h = derivative(g)
  seq = fmpq_poly[g,h]
  while true
    r = rem(g,h)
    if r != 0
      push!(seq, -r)
      g, h = h, -r
    else 
      break
    end
  end
  return seq

end

function _number_changes(a::Array{fmpz,1})

  nc = 0
  filter!(x -> x != 0, a)
  for i = 2:length(a)
    if sign(a[i]) != sign(a[i-1])
      nc += 1
    end
  end  
  return nc

end

function number_positive_roots(f::fmpz_poly)

  Qx, x = PolynomialRing(FlintQQ, "z")
  f1 = Qx(f)
  s = sturm_sequence(f1)
  evinf = fmpz[numerator(coeff(x, degree(x))) for x in s]
  ev0 = fmpz[numerator(coeff(x,0)) for x in s]
  return _number_changes(ev0)-_number_changes(evinf)

=======
################################################################################
#
#  Squarefree factorization for fmpz_poly
#
################################################################################

doc"""
    factor_squarefree(x::fmpq_poly)
> Returns the squarefree factorization of $x$.
"""
function factor_squarefree(x::fmpq_poly)
   res, z = _factor_squarefree(x)
   return Fac(parent(x)(z), res)
end

function _factor_squarefree(x::fmpq_poly)
   res = Dict{fmpq_poly, Int}()
   y = fmpz_poly()
   ccall((:fmpq_poly_get_numerator, :libflint), Void,
         (Ref{fmpz_poly}, Ref{fmpq_poly}), y, x)
   fac = Nemo.fmpz_poly_factor()
   ccall((:fmpz_poly_factor_squarefree, :libflint), Void,
              (Ref{Nemo.fmpz_poly_factor}, Ref{fmpz_poly}), fac, y)
   z = fmpz()
   ccall((:fmpz_poly_factor_get_fmpz, :libflint), Void,
            (Ref{fmpz}, Ref{Nemo.fmpz_poly_factor}), z, fac)
   f = fmpz_poly()
   for i in 1:fac.num
      ccall((:fmpz_poly_factor_get_fmpz_poly, :libflint), Void,
            (Ref{fmpz_poly}, Ref{Nemo.fmpz_poly_factor}, Int), f, fac, i - 1)
      e = unsafe_load(fac.exp, i)
      res[parent(x)(f)] = e
   end
   return res, fmpq(z, denominator(x))
>>>>>>> 1cc200e5
end<|MERGE_RESOLUTION|>--- conflicted
+++ resolved
@@ -1755,8 +1755,6 @@
      return z
 end
 
-<<<<<<< HEAD
-
 ###############################################################################
 #
 #  Sturm sequence
@@ -1803,7 +1801,7 @@
   ev0 = fmpz[numerator(coeff(x,0)) for x in s]
   return _number_changes(ev0)-_number_changes(evinf)
 
-=======
+end
 ################################################################################
 #
 #  Squarefree factorization for fmpz_poly
@@ -1838,5 +1836,5 @@
       res[parent(x)(f)] = e
    end
    return res, fmpq(z, denominator(x))
->>>>>>> 1cc200e5
+
 end