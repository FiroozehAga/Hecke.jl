--- conflicted
+++ resolved
@@ -150,26 +150,14 @@
 
 function saturate_exp_normal(c::Hecke.ClassGrpCtx, p::Int, stable = 1.5)
   ZK = order(c.FB.ideals[1])
-<<<<<<< HEAD
   K = nf(ZK)
   zeta, sT = Hecke.torsion_units_gen_order(K)
-=======
-
-  T, mT = torsion_unit_group(ZK)
-  sT = Int(order(T))
->>>>>>> 2d3afcb4
 
   R = vcat(c.R_gen, c.R_rel)
   K = nf(ZK)
   zeta = mT(T[1])
   if gcd(sT, p) != 1 && !(hash(zeta) in c.RS) # && order is promising...
-<<<<<<< HEAD
     push!(R, zeta)
-=======
-    push!(R, K(zeta))
-#  else
-#    println("NOT doint zeta")
->>>>>>> 2d3afcb4
   end
 
   T = GF(p, cached = false)
