--- conflicted
+++ resolved
@@ -135,8 +135,6 @@
 
 codomain(f::GrpAbFinGenToNfOrdQuoNfOrd) = f.codomain
 
-<<<<<<< HEAD
-=======
 function show(io::IO, f::GrpAbFinGenToNfOrdQuoNfOrd)
   print(io, "Section from ")
   print(io, domain(f))
@@ -146,7 +144,6 @@
   print(io, "\n(kernel with basis: ", basis(f.bottom), ")")
 end
 
->>>>>>> 6a2f39f0
 function image(f::GrpAbFinGenToNfOrdQuoNfOrd{S, T, U}, x::GrpAbFinGenElem) where {S, T, U}
   t = zero(codomain(f))
   z = deepcopy(f.top_snf_basis_in_order[1 + f.offset])
@@ -1277,61 +1274,7 @@
 #
 ################################################################################
 
-<<<<<<< HEAD
-=======
-#P is a prime ideal in a order contained in O
-#Computes the set of prime ideals lying over P
-
-function prime_ideals_over(O, P)
-  #@assert isprime(P)
-  O1 = order(P)
-  if O1 == O
-    return ideal_type(O)[P]
-  end
-  M = maximal_order(O)
-  lp = prime_ideals_over(M, minimum(P))
-  p_critical_primes = Vector{ideal_type(O)}()
-  for Q in lp
-    c = contract(Q, O1)
-    if c == P
-      c1 = contract(Q, O)
-      #c1.is_prime = 1
-      if !(c1 in p_critical_primes)
-        push!(p_critical_primes, c1)
-      end 
-    end
-  end
-  return p_critical_primes
-end
-
-function minimum(P::AlgAssAbsOrdIdl)
-  N = norm(P)
-  f, p = ispower(N)
-  @assert isprime(p)
-  return p
-end
-
-function norm(P::AlgAssAbsOrdIdl)
-  return det(basis_mat(P))
-end
-
->>>>>>> 6a2f39f0
 contains_equation_order(O) = false
-
-basis_mat(a::Vector{<:AbsAlgAssElem}, ::Type{FakeFmpqMat}) = basis_mat(a)
-
-function elem_to_mat_row!(x::fmpz_mat, i::Int, d::fmpz, a::AbsAlgAssElem)
-  z = zero_matrix(FlintQQ, 1, ncols(x))
-  elem_to_mat_row!(z, 1, a)
-  z_q = FakeFmpqMat(z)
-
-  for j in 1:ncols(x)
-    x[i, j] = z_q.num[1, j]
-  end
-
-  ccall((:fmpz_set, :libflint), Nothing, (Ref{fmpz}, Ref{fmpz}), d, z_q.den)
-  return nothing
-end
 
 ################################################################################
 #
