--- conflicted
+++ resolved
@@ -1,11 +1,7 @@
 @testset "Relative fractional ideals" begin
   Qx, x = FlintQQ["x"]
   f = x^2 + 12*x - 92
-<<<<<<< HEAD
-  global K, a = number_field(f, "a")
-=======
   K, a = number_field(f, "a")
->>>>>>> 66272912
   OK = maximal_order(K)
   Ky, y = K["y"]
   g = y^2 - 54*y - 73
